--- conflicted
+++ resolved
@@ -197,28 +197,15 @@
 foundry-linking = { path = "crates/linking" }
 
 # solc & compilation utilities
-<<<<<<< HEAD
-foundry-block-explorers = { version = "0.13.3", default-features = false }
-foundry-compilers = { version = "0.14.0", default-features = false }
-foundry-fork-db = "0.12"
-solang-parser = "=0.3.3"
-solar-ast = { version = "=0.1.2", default-features = false }
-solar-parse = { version = "=0.1.2", default-features = false }
-solar-interface = { version = "=0.1.2", default-features = false }
-solar-sema = { version = "=0.1.2", default-features = false }
-
-## revm
-revm = { version = "19.4.0", default-features = false }
-revm-primitives = { version = "15.1.0", default-features = false }
-revm-inspectors = { version = "0.16.0", features = ["serde"] }
-=======
+
 foundry-block-explorers = { version = "0.17.0", default-features = false }
 foundry-compilers = { version = "0.16.1", default-features = false }
 foundry-fork-db = "0.14"
+solar-ast = { version = "=0.1.3", default-features = false }
+solar-parse = { version = "=0.1.3", default-features = false }
+solar-interface = { version = "=0.1.3", default-features = false }
+solar-sema = { version = "=0.1.3", default-features = false }
 solang-parser = { version = "=0.3.7", package = "foundry-solang-parser" }
-solar-parse = { version = "=0.1.3", default-features = false }
-solar-sema = { version = "=0.1.3", default-features = false }
->>>>>>> caab7d03
 
 ## alloy
 alloy-consensus = { version = "1.0.3", default-features = false }
@@ -367,39 +354,6 @@
 # alloy-sol-types = { path = "../../alloy-rs/core/crates/sol-types" }
 # syn-solidity = { path = "../../alloy-rs/core/crates/syn-solidity" }
 
-## alloy
-# alloy-consensus = { git = "https://github.com/alloy-rs/alloy", rev = "7fab7ee" }
-# alloy-contract = { git = "https://github.com/alloy-rs/alloy", rev = "7fab7ee" }
-# alloy-eips = { git = "https://github.com/alloy-rs/alloy", rev = "7fab7ee" }
-# alloy-genesis = { git = "https://github.com/alloy-rs/alloy", rev = "7fab7ee" }
-# alloy-json-rpc = { git = "https://github.com/alloy-rs/alloy", rev = "7fab7ee" }
-# alloy-network = { git = "https://github.com/alloy-rs/alloy", rev = "7fab7ee" }
-# alloy-network-primitives = { git = "https://github.com/alloy-rs/alloy", rev = "7fab7ee" }
-# alloy-provider = { git = "https://github.com/alloy-rs/alloy", rev = "7fab7ee" }
-# alloy-pubsub = { git = "https://github.com/alloy-rs/alloy", rev = "7fab7ee" }
-# alloy-rpc-client = { git = "https://github.com/alloy-rs/alloy", rev = "7fab7ee" }
-# alloy-rpc-types = { git = "https://github.com/alloy-rs/alloy", rev = "7fab7ee" }
-# alloy-rpc-types-eth = { git = "https://github.com/alloy-rs/alloy", rev = "7fab7ee" }
-# alloy-serde = { git = "https://github.com/alloy-rs/alloy", rev = "7fab7ee" }
-# alloy-signer = { git = "https://github.com/alloy-rs/alloy", rev = "7fab7ee" }
-# alloy-signer-aws = { git = "https://github.com/alloy-rs/alloy", rev = "7fab7ee" }
-# alloy-signer-gcp = { git = "https://github.com/alloy-rs/alloy", rev = "7fab7ee" }
-# alloy-signer-ledger = { git = "https://github.com/alloy-rs/alloy", rev = "7fab7ee" }
-# alloy-signer-local = { git = "https://github.com/alloy-rs/alloy", rev = "7fab7ee" }
-# alloy-signer-trezor = { git = "https://github.com/alloy-rs/alloy", rev = "7fab7ee" }
-# alloy-transport = { git = "https://github.com/alloy-rs/alloy", rev = "7fab7ee" }
-# alloy-transport-http = { git = "https://github.com/alloy-rs/alloy", rev = "7fab7ee" }
-# alloy-transport-ipc = { git = "https://github.com/alloy-rs/alloy", rev = "7fab7ee" }
-# alloy-transport-ws = { git = "https://github.com/alloy-rs/alloy", rev = "7fab7ee" }
-
-<<<<<<< HEAD
-# TODO: comment out after 0.1.3 release
-# solar
-solar-ast = { git = "https://github.com/paradigmxyz/solar", branch = "main", package = "solar-ast" }
-solar-parse = { git = "https://github.com/paradigmxyz/solar", branch = "main", package = "solar-parse" }
-solar-interface = { git = "https://github.com/paradigmxyz/solar", branch = "main", package = "solar-interface" }
-solar-sema = { git = "https://github.com/paradigmxyz/solar", branch = "main", package = "solar-sema" }
-=======
 ## alloy-evm
 # alloy-evm = { git = "https://github.com/alloy-rs/evm.git", rev = "95f6a8a" }
 # alloy-op-evm = { git = "https://github.com/alloy-rs/evm.git", rev = "95f6a8a" }
@@ -409,6 +363,6 @@
 op-revm = { git = "https://github.com/bluealloy/revm.git", rev = "b5808253" }
 # revm-inspectors = { git = "https://github.com/paradigmxyz/revm-inspectors.git", rev = "a625c04" }
 
+
 ## foundry
-# foundry-fork-db = { git = "https://github.com/foundry-rs/foundry-fork-db", rev = "811a61a" }
->>>>>>> caab7d03
+# foundry-fork-db = { git = "https://github.com/foundry-rs/foundry-fork-db", rev = "811a61a" }