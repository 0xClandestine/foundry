--- conflicted
+++ resolved
@@ -152,9 +152,6 @@
         fs::create_dir_all(file.parent().unwrap())?;
         fs::copy(&self.path, &file)?;
 
-<<<<<<< HEAD
-        sh_println!("\nTransactions saved to: {}\n", self.path.display())
-=======
         // cache writes
         //../Contract-latest/run.json
         let mut writer = BufWriter::new(fs::create_file(&self.sensitive_path)?);
@@ -167,11 +164,10 @@
         fs::create_dir_all(file.parent().unwrap())?;
         fs::copy(&self.sensitive_path, &file)?;
 
-        println!("\nTransactions saved to: {}\n", self.path.display());
-        println!("Sensitive details saved to: {}\n", self.sensitive_path.display());
+        sh_println!("\nTransactions saved to: {}\n", self.path.display())?;
+        sh_println!("Sensitive details saved to: {}\n", self.sensitive_path.display())?;
 
         Ok(())
->>>>>>> 9e3ab9b3
     }
 }
 
