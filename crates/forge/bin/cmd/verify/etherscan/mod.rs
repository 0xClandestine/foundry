use super::{provider::VerificationProvider, VerifyArgs, VerifyCheckArgs};
use crate::cmd::retry::RETRY_CHECK_ON_VERIFY;
<<<<<<< HEAD
use ethers::{
    abi::Function,
    etherscan::{
        utils::lookup_compiler_version,
        verify::{CodeFormat, VerifyContract},
        Client,
    },
    prelude::errors::EtherscanError,
    solc::{artifacts::CompactContract, cache::CacheEntry, Project, Solc},
    utils::to_checksum,
};
use eyre::{bail, eyre, Context, Result};
=======
use alloy_json_abi::Function;
use eyre::{eyre, Context, Result};
use foundry_block_explorers::{
    errors::EtherscanError,
    utils::lookup_compiler_version,
    verify::{CodeFormat, VerifyContract},
    Client,
};
>>>>>>> 120ae66d
use foundry_cli::utils::{get_cached_entry_by_name, read_constructor_args_file, LoadConfig};
use foundry_common::{abi::encode_function_args, retry::Retry};
use foundry_compilers::{artifacts::CompactContract, cache::CacheEntry, Project, Solc};
use foundry_config::{Chain, Config, SolcReq};
use futures::FutureExt;
use once_cell::sync::Lazy;
use regex::Regex;
use semver::{BuildMetadata, Version};
use std::{
    fmt::Debug,
    path::{Path, PathBuf},
};

mod flatten;
mod standard_json;

pub static RE_BUILD_COMMIT: Lazy<Regex> =
    Lazy::new(|| Regex::new(r"(?P<commit>commit\.[0-9,a-f]{8})").unwrap());

#[derive(Debug, Clone, Default)]
#[non_exhaustive]
pub struct EtherscanVerificationProvider {
    /// Memoized cached entry of the target contract
    cached_entry: Option<(PathBuf, CacheEntry, CompactContract)>,
}

/// The contract source provider for [EtherscanVerificationProvider]
///
/// Returns source, contract_name and the source [CodeFormat]
trait EtherscanSourceProvider: Send + Sync + Debug {
    fn source(
        &self,
        args: &VerifyArgs,
        project: &Project,
        target: &Path,
        version: &Version,
    ) -> Result<(String, String, CodeFormat)>;
}

#[async_trait::async_trait]
impl VerificationProvider for EtherscanVerificationProvider {
    async fn preflight_check(&mut self, args: VerifyArgs) -> Result<()> {
        let _ = self.prepare_request(&args).await?;
        Ok(())
    }

    async fn verify(&mut self, args: VerifyArgs) -> Result<()> {
        let (etherscan, verify_args) = self.prepare_request(&args).await?;

<<<<<<< HEAD
        if self.is_contract_verified(&etherscan, &verify_args).await? {
            return sh_println!(
                "\nContract [{}] {:?} is already verified. Skipping verification.",
                verify_args.contract_name,
                to_checksum(&verify_args.address, None)
            )
        }

        trace!(target: "forge::verify", ?verify_args,  "submitting verification request");

        let retry: Retry = args.retry.into();
        let resp = retry.run_async(|| {
            async {
                sh_println!(
                    "\nSubmitting verification for [{}] {:?}.",
                    verify_args.contract_name,
                    to_checksum(&verify_args.address, None)
                )?;
=======
        if !args.skip_is_verified_check &&
            self.is_contract_verified(&etherscan, &verify_args).await?
        {
            println!(
                "\nContract [{}] {:?} is already verified. Skipping verification.",
                verify_args.contract_name,
                verify_args.address.to_checksum(None)
            );

            return Ok(())
        }

        trace!(target: "forge::verify", ?verify_args, "submitting verification request");

        let retry: Retry = args.retry.into();
        let resp = retry
            .run_async(|| async {
                println!(
                    "\nSubmitting verification for [{}] {}.",
                    verify_args.contract_name, verify_args.address
                );
>>>>>>> 120ae66d
                let resp = etherscan
                    .submit_contract_verification(&verify_args)
                    .await
                    .wrap_err_with(|| {
                        // valid json
                        let args = serde_json::to_string(&verify_args).unwrap();
<<<<<<< HEAD
                        error!(target: "forge::verify",  ?args, "Failed to submit verification");
                        format!("Failed to submit contract verification, payload:\n{args}")
                    })?;

                trace!(target: "forge::verify",  ?resp, "Received verification response");

                if resp.status == "0" {
                    tracing::debug!("{resp:?}");

                    if resp.result == "Contract source code already verified" {
=======
                        error!(target: "forge::verify", ?args, "Failed to submit verification");
                        format!("Failed to submit contract verification, payload:\n{args}")
                    })?;

                trace!(target: "forge::verify", ?resp, "Received verification response");

                if resp.status == "0" {
                    if resp.result == "Contract source code already verified"
                        // specific for blockscout response
                        || resp.result == "Smart-contract already verified."
                    {
>>>>>>> 120ae66d
                        return Ok(None)
                    }

                    if resp.result.starts_with("Unable to locate ContractCode at") {
                        bail!("Etherscan could not detect the deployment.")
                    }

<<<<<<< HEAD
                    bail!(
                        "Encountered an error verifying this contract:\nResponse: `{}`\nDetails: `{}`",
                        resp.message, resp.result
                    );
=======
                    warn!("Failed verify submission: {:?}", resp);
                    eprintln!(
                    "Encountered an error verifying this contract:\nResponse: `{}`\nDetails: `{}`",
                    resp.message, resp.result
                );
                    std::process::exit(1);
>>>>>>> 120ae66d
                }

                Ok(Some(resp))
            })
            .await?;

        if let Some(resp) = resp {
            sh_println!(
                "Submitted contract for verification:\n\tResponse: `{}`\n\tGUID: `{}`\n\tURL: {}",
                resp.message,
                resp.result,
                etherscan.address_url(args.address)
            )?;

            if args.watch {
                let check_args = VerifyCheckArgs {
                    id: resp.result,
                    etherscan: args.etherscan,
                    retry: RETRY_CHECK_ON_VERIFY,
                    verifier: args.verifier,
                };
                // return check_args.run().await
                return self.check(check_args).await
            }
        } else {
            sh_println!("Contract source code already verified")?;
        }

        Ok(())
    }

    /// Executes the command to check verification status on Etherscan
    async fn check(&self, args: VerifyCheckArgs) -> Result<()> {
        let config = args.try_load_config_emit_warnings()?;
        let etherscan = self.client(
            args.etherscan.chain.unwrap_or_default(),
            args.verifier.verifier_url.as_deref(),
            args.etherscan.key.as_deref(),
            &config,
        )?;
        let retry: Retry = args.retry.into();
        retry
            .run_async(|| {
                async {
                    let resp = etherscan
                        .check_contract_verification_status(args.id.clone())
                        .await
                        .wrap_err("Failed to request verification status")?;

<<<<<<< HEAD
                    trace!(target: "forge::verify",  ?resp, "Received verification response");
=======
                    trace!(target: "forge::verify", ?resp, "Received verification response");
>>>>>>> 120ae66d

                    sh_println!(
                        "Contract verification status:\nResponse: `{}`\nDetails: `{}`",
                        resp.message,
                        resp.result
                    )?;

                    if resp.status == "0" {
                        bail!("Contract failed to verify.")
                    }

                    if resp.result == "Pending in queue" {
                        bail!("Verification is still pending...")
                    }

                    if resp.result == "Unable to verify" {
                        bail!("Unable to verify.")
                    }

                    if resp.result == "Already Verified" {
                        return sh_println!("Contract source code already verified")
                    }

                    if resp.result == "Pass - Verified" {
                        return sh_println!("Contract successfully verified")
                    }

                    Ok(())
                }
                .boxed()
            })
            .await
            .wrap_err("Checking verification result failed:")
    }
}

impl EtherscanVerificationProvider {
    /// Create a source provider
    fn source_provider(&self, args: &VerifyArgs) -> Box<dyn EtherscanSourceProvider> {
        if args.flatten {
            Box::new(flatten::EtherscanFlattenedSource)
        } else {
            Box::new(standard_json::EtherscanStandardJsonSource)
        }
    }

    /// Return the memoized cache entry for the target contract.
    /// Read the artifact from cache on first access.
    fn cache_entry(
        &mut self,
        project: &Project,
        contract_name: &str,
    ) -> Result<&(PathBuf, CacheEntry, CompactContract)> {
        if let Some(ref entry) = self.cached_entry {
            return Ok(entry)
        }

        let cache = project.read_cache_file()?;
        let (path, entry) = get_cached_entry_by_name(&cache, contract_name)?;
        let contract: CompactContract = cache.read_artifact(path.clone(), contract_name)?;
        Ok(self.cached_entry.insert((path, entry, contract)))
    }

    /// Configures the API request to the etherscan API using the given [`VerifyArgs`].
    async fn prepare_request(&mut self, args: &VerifyArgs) -> Result<(Client, VerifyContract)> {
        let config = args.try_load_config_emit_warnings()?;
        let etherscan = self.client(
            args.etherscan.chain.unwrap_or_default(),
            args.verifier.verifier_url.as_deref(),
            args.etherscan.key.as_deref(),
            &config,
        )?;
        let verify_args = self.create_verify_request(args, Some(config)).await?;

        Ok((etherscan, verify_args))
    }

    /// Queries the etherscan API to verify if the contract is already verified.
    async fn is_contract_verified(
        &self,
        etherscan: &Client,
        verify_contract: &VerifyContract,
    ) -> Result<bool> {
        let check = etherscan.contract_abi(verify_contract.address).await;

        if let Err(err) = check {
            match err {
                EtherscanError::ContractCodeNotVerified(_) => return Ok(false),
                error => return Err(error.into()),
            }
        }

        Ok(true)
    }

    /// Create an etherscan client
    pub(crate) fn client(
        &self,
        chain: Chain,
        verifier_url: Option<&str>,
        etherscan_key: Option<&str>,
        config: &Config,
    ) -> Result<Client> {
        let etherscan_config = config.get_etherscan_config_with_chain(Some(chain))?;

        let etherscan_api_url = verifier_url
            .or_else(|| etherscan_config.as_ref().map(|c| c.api_url.as_str()))
            .map(str::to_owned)
            .map(|url| if url.ends_with('?') { url } else { url + "?" });

        let api_url = etherscan_api_url.as_deref();
        let base_url = etherscan_config
            .as_ref()
            .and_then(|c| c.browser_url.as_deref())
            .or_else(|| chain.etherscan_urls().map(|(_, url)| url));

        let etherscan_key =
            etherscan_key.or_else(|| etherscan_config.as_ref().map(|c| c.key.as_str()));

        let mut builder = Client::builder();

        builder = if let Some(api_url) = api_url {
            builder.with_api_url(api_url)?.with_url(base_url.unwrap_or(api_url))?
        } else {
            builder.chain(chain)?
        };

        builder
            .with_api_key(etherscan_key.unwrap_or_default())
            .build()
            .wrap_err("Failed to create etherscan client")
    }

    /// Creates the `VerifyContract` etherscan request in order to verify the contract
    ///
    /// If `--flatten` is set to `true` then this will send with [`CodeFormat::SingleFile`]
    /// otherwise this will use the [`CodeFormat::StandardJsonInput`]
    pub async fn create_verify_request(
        &mut self,
        args: &VerifyArgs,
        config: Option<Config>,
    ) -> Result<VerifyContract> {
        let mut config =
            if let Some(config) = config { config } else { args.try_load_config_emit_warnings()? };

        config.libraries.extend(args.libraries.clone());

        let project = config.project()?;

        let contract_path = self.contract_path(args, &project)?;
        let compiler_version = self.compiler_version(args, &config, &project)?;
        let (source, contract_name, code_format) =
            self.source_provider(args).source(args, &project, &contract_path, &compiler_version)?;

        let compiler_version = format!("v{}", ensure_solc_build_metadata(compiler_version).await?);
        let constructor_args = self.constructor_args(args, &project)?;
        let mut verify_args =
            VerifyContract::new(args.address, contract_name, source, compiler_version)
                .constructor_arguments(constructor_args)
                .code_format(code_format);

        if code_format == CodeFormat::SingleFile {
            verify_args = if let Some(optimizations) = args.num_of_optimizations {
                verify_args.optimized().runs(optimizations as u32)
            } else if config.optimizer {
                verify_args.optimized().runs(config.optimizer_runs.try_into()?)
            } else {
                verify_args.not_optimized()
            };
        }

        Ok(verify_args)
    }

    /// Get the target contract path. If it wasn't provided, attempt a lookup
    /// in cache. Validate the path indeed exists on disk.
    fn contract_path(&mut self, args: &VerifyArgs, project: &Project) -> Result<PathBuf> {
        let path = match args.contract.path.as_ref() {
            Some(path) => project.root().join(path),
            None => {
                let (path, _, _) = self.cache_entry(project, &args.contract.name).wrap_err(
                    "If cache is disabled, contract info must be provided in the format <path>:<name>",
                )?;
                path.to_owned()
            }
        };

        // check that the provided contract is part of the source dir
        if !path.exists() {
            eyre::bail!("Contract {:?} does not exist.", path);
        }

        Ok(path)
    }

    /// Parse the compiler version.
    /// The priority desc:
    ///     1. Through CLI arg `--compiler-version`
    ///     2. `solc` defined in foundry.toml
    ///     3. The version contract was last compiled with.
    fn compiler_version(
        &mut self,
        args: &VerifyArgs,
        config: &Config,
        project: &Project,
    ) -> Result<Version> {
        if let Some(ref version) = args.compiler_version {
            return Ok(version.trim_start_matches('v').parse()?)
        }

        if let Some(ref solc) = config.solc {
            match solc {
                SolcReq::Version(version) => return Ok(version.to_owned()),
                SolcReq::Local(solc) => {
                    if solc.is_file() {
                        return Ok(Solc::new(solc).version()?)
                    }
                }
            }
        }

        let (_, entry, _) = self.cache_entry(project, &args.contract.name).wrap_err(
            "If cache is disabled, compiler version must be either provided with `--compiler-version` option or set in foundry.toml"
        )?;
        let artifacts = entry.artifacts_versions().collect::<Vec<_>>();
        if artifacts.len() == 1 {
            let mut version = artifacts[0].0.to_owned();
            version.build = match RE_BUILD_COMMIT.captures(version.build.as_str()) {
                Some(cap) => BuildMetadata::new(cap.name("commit").unwrap().as_str())?,
                _ => BuildMetadata::EMPTY,
            };
            return Ok(version)
        }

        if artifacts.is_empty() {
            warn!("No artifacts detected")
        } else {
            let versions = artifacts.iter().map(|a| a.0.to_string()).collect::<Vec<_>>();
            warn!("Ambiguous compiler versions found in cache: {}", versions.join(", "));
        }

        eyre::bail!("Compiler version has to be set in `foundry.toml`. If the project was not deployed with foundry, specify the version through `--compiler-version` flag.")
    }

    /// Return the optional encoded constructor arguments. If the path to
    /// constructor arguments was provided, read them and encode. Otherwise,
    /// return whatever was set in the [VerifyArgs] args.
    fn constructor_args(&mut self, args: &VerifyArgs, project: &Project) -> Result<Option<String>> {
        if let Some(ref constructor_args_path) = args.constructor_args_path {
            let (_, _, contract) = self.cache_entry(project, &args.contract.name).wrap_err(
                "Cache must be enabled in order to use the `--constructor-args-path` option",
            )?;
            let abi =
                contract.abi.as_ref().ok_or_else(|| eyre!("Can't find ABI in cached artifact."))?;
            let constructor = abi
                .constructor()
                .ok_or_else(|| eyre!("Can't retrieve constructor info from artifact ABI."))?;
            #[allow(deprecated)]
            let func = Function {
                name: "constructor".to_string(),
                inputs: constructor.inputs.clone(),
                outputs: vec![],
                state_mutability: alloy_json_abi::StateMutability::NonPayable,
            };
            let encoded_args = encode_function_args(
                &func,
                read_constructor_args_file(constructor_args_path.to_path_buf())?,
            )?;
            let encoded_args = hex::encode(encoded_args);
            return Ok(Some(encoded_args[8..].into()))
        }

        Ok(args.constructor_args.clone())
    }
}

/// Given any solc [Version] return a [Version] with build metadata
///
/// # Example
///
/// ```ignore
/// use semver::{BuildMetadata, Version};
/// let version = Version::new(1, 2, 3);
/// let version = ensure_solc_build_metadata(version).await?;
/// assert_ne!(version.build, BuildMetadata::EMPTY);
/// ```
async fn ensure_solc_build_metadata(version: Version) -> Result<Version> {
    if version.build != BuildMetadata::EMPTY {
        Ok(version)
    } else {
        Ok(lookup_compiler_version(&version).await?)
    }
}

#[cfg(test)]
mod tests {
    use super::*;
    use clap::Parser;
    use foundry_cli::utils::LoadConfig;
    use foundry_common::fs;
    use tempfile::tempdir;

    #[test]
    fn can_extract_etherscan_verify_config() {
        let temp = tempdir().unwrap();
        let root = temp.path();

        let config = r#"
                [profile.default]

                [etherscan]
                mumbai = { key = "dummykey", chain = 80001, url = "https://api-testnet.polygonscan.com/" }
            "#;

        let toml_file = root.join(Config::FILE_NAME);
        fs::write(toml_file, config).unwrap();

        let args: VerifyArgs = VerifyArgs::parse_from([
            "foundry-cli",
            "0xd8509bee9c9bf012282ad33aba0d87241baf5064",
            "src/Counter.sol:Counter",
            "--chain",
            "mumbai",
            "--root",
            root.as_os_str().to_str().unwrap(),
        ]);

        let config = args.load_config();

        let etherscan = EtherscanVerificationProvider::default();
        let client = etherscan
            .client(
                args.etherscan.chain.unwrap_or_default(),
                args.verifier.verifier_url.as_deref(),
                args.etherscan.key.as_deref(),
                &config,
            )
            .unwrap();
        assert_eq!(client.etherscan_api_url().as_str(), "https://api-testnet.polygonscan.com/?/");

        assert!(format!("{client:?}").contains("dummykey"));

        let args: VerifyArgs = VerifyArgs::parse_from([
            "foundry-cli",
            "0xd8509bee9c9bf012282ad33aba0d87241baf5064",
            "src/Counter.sol:Counter",
            "--chain",
            "mumbai",
            "--verifier-url",
            "https://verifier-url.com/",
            "--root",
            root.as_os_str().to_str().unwrap(),
        ]);

        let config = args.load_config();

        let etherscan = EtherscanVerificationProvider::default();
        let client = etherscan
            .client(
                args.etherscan.chain.unwrap_or_default(),
                args.verifier.verifier_url.as_deref(),
                args.etherscan.key.as_deref(),
                &config,
            )
            .unwrap();
        assert_eq!(client.etherscan_api_url().as_str(), "https://verifier-url.com/?/");
        assert!(format!("{client:?}").contains("dummykey"));
    }

    #[tokio::test(flavor = "multi_thread")]
    async fn fails_on_disabled_cache_and_missing_info() {
        let temp = tempdir().unwrap();
        let root = temp.path();
        let root_path = root.as_os_str().to_str().unwrap();

        let config = r"
                [profile.default]
                cache = false
            ";

        let toml_file = root.join(Config::FILE_NAME);
        fs::write(toml_file, config).unwrap();

        let address = "0xd8509bee9c9bf012282ad33aba0d87241baf5064";
        let contract_name = "Counter";
        let src_dir = "src";
        fs::create_dir_all(root.join(src_dir)).unwrap();
        let contract_path = format!("{src_dir}/Counter.sol");
        fs::write(root.join(&contract_path), "").unwrap();

        let mut etherscan = EtherscanVerificationProvider::default();

        // No compiler argument
        let args = VerifyArgs::parse_from([
            "foundry-cli",
            address,
            &format!("{contract_path}:{contract_name}"),
            "--root",
            root_path,
        ]);

        let result = etherscan.preflight_check(args).await;
        assert!(result.is_err());
        assert_eq!(
            result.unwrap_err().to_string(),
            "If cache is disabled, compiler version must be either provided with `--compiler-version` option or set in foundry.toml"
        );

        // No contract path
        let args =
            VerifyArgs::parse_from(["foundry-cli", address, contract_name, "--root", root_path]);

        let result = etherscan.preflight_check(args).await;
        assert!(result.is_err());
        assert_eq!(
            result.unwrap_err().to_string(),
            "If cache is disabled, contract info must be provided in the format <path>:<name>"
        );

        // Constructor args path
        let args = VerifyArgs::parse_from([
            "foundry-cli",
            address,
            &format!("{contract_path}:{contract_name}"),
            "--constructor-args-path",
            ".",
            "--compiler-version",
            "0.8.15",
            "--root",
            root_path,
        ]);

        let result = etherscan.preflight_check(args).await;
        assert!(result.is_err());
        assert_eq!(
            result.unwrap_err().to_string(),
            "Cache must be enabled in order to use the `--constructor-args-path` option",
        );
    }
}<|MERGE_RESOLUTION|>--- conflicted
+++ resolved
@@ -1,19 +1,5 @@
 use super::{provider::VerificationProvider, VerifyArgs, VerifyCheckArgs};
 use crate::cmd::retry::RETRY_CHECK_ON_VERIFY;
-<<<<<<< HEAD
-use ethers::{
-    abi::Function,
-    etherscan::{
-        utils::lookup_compiler_version,
-        verify::{CodeFormat, VerifyContract},
-        Client,
-    },
-    prelude::errors::EtherscanError,
-    solc::{artifacts::CompactContract, cache::CacheEntry, Project, Solc},
-    utils::to_checksum,
-};
-use eyre::{bail, eyre, Context, Result};
-=======
 use alloy_json_abi::Function;
 use eyre::{eyre, Context, Result};
 use foundry_block_explorers::{
@@ -22,7 +8,6 @@
     verify::{CodeFormat, VerifyContract},
     Client,
 };
->>>>>>> 120ae66d
 use foundry_cli::utils::{get_cached_entry_by_name, read_constructor_args_file, LoadConfig};
 use foundry_common::{abi::encode_function_args, retry::Retry};
 use foundry_compilers::{artifacts::CompactContract, cache::CacheEntry, Project, Solc};
@@ -72,36 +57,14 @@
     async fn verify(&mut self, args: VerifyArgs) -> Result<()> {
         let (etherscan, verify_args) = self.prepare_request(&args).await?;
 
-<<<<<<< HEAD
-        if self.is_contract_verified(&etherscan, &verify_args).await? {
-            return sh_println!(
-                "\nContract [{}] {:?} is already verified. Skipping verification.",
-                verify_args.contract_name,
-                to_checksum(&verify_args.address, None)
-            )
-        }
-
-        trace!(target: "forge::verify", ?verify_args,  "submitting verification request");
-
-        let retry: Retry = args.retry.into();
-        let resp = retry.run_async(|| {
-            async {
-                sh_println!(
-                    "\nSubmitting verification for [{}] {:?}.",
-                    verify_args.contract_name,
-                    to_checksum(&verify_args.address, None)
-                )?;
-=======
         if !args.skip_is_verified_check &&
             self.is_contract_verified(&etherscan, &verify_args).await?
         {
-            println!(
-                "\nContract [{}] {:?} is already verified. Skipping verification.",
+            return sh_println!(
+                "\nContract [{}] {} is already verified; skipping verification",
                 verify_args.contract_name,
-                verify_args.address.to_checksum(None)
+                verify_args.address,
             );
-
-            return Ok(())
         }
 
         trace!(target: "forge::verify", ?verify_args, "submitting verification request");
@@ -113,25 +76,12 @@
                     "\nSubmitting verification for [{}] {}.",
                     verify_args.contract_name, verify_args.address
                 );
->>>>>>> 120ae66d
                 let resp = etherscan
                     .submit_contract_verification(&verify_args)
                     .await
                     .wrap_err_with(|| {
                         // valid json
                         let args = serde_json::to_string(&verify_args).unwrap();
-<<<<<<< HEAD
-                        error!(target: "forge::verify",  ?args, "Failed to submit verification");
-                        format!("Failed to submit contract verification, payload:\n{args}")
-                    })?;
-
-                trace!(target: "forge::verify",  ?resp, "Received verification response");
-
-                if resp.status == "0" {
-                    tracing::debug!("{resp:?}");
-
-                    if resp.result == "Contract source code already verified" {
-=======
                         error!(target: "forge::verify", ?args, "Failed to submit verification");
                         format!("Failed to submit contract verification, payload:\n{args}")
                     })?;
@@ -143,7 +93,6 @@
                         // specific for blockscout response
                         || resp.result == "Smart-contract already verified."
                     {
->>>>>>> 120ae66d
                         return Ok(None)
                     }
 
@@ -151,19 +100,12 @@
                         bail!("Etherscan could not detect the deployment.")
                     }
 
-<<<<<<< HEAD
-                    bail!(
+                    warn!("Failed verify submission: {:?}", resp);
+                    eprintln!(
                         "Encountered an error verifying this contract:\nResponse: `{}`\nDetails: `{}`",
                         resp.message, resp.result
                     );
-=======
-                    warn!("Failed verify submission: {:?}", resp);
-                    eprintln!(
-                    "Encountered an error verifying this contract:\nResponse: `{}`\nDetails: `{}`",
-                    resp.message, resp.result
-                );
                     std::process::exit(1);
->>>>>>> 120ae66d
                 }
 
                 Ok(Some(resp))
@@ -213,11 +155,7 @@
                         .await
                         .wrap_err("Failed to request verification status")?;
 
-<<<<<<< HEAD
-                    trace!(target: "forge::verify",  ?resp, "Received verification response");
-=======
                     trace!(target: "forge::verify", ?resp, "Received verification response");
->>>>>>> 120ae66d
 
                     sh_println!(
                         "Contract verification status:\nResponse: `{}`\nDetails: `{}`",
