--- conflicted
+++ resolved
@@ -17,16 +17,12 @@
     opts::CoreBuildArgs,
     utils::{self, LoadConfig},
 };
-<<<<<<< HEAD
-use foundry_common::{compile::ProjectCompiler, evm::EvmArgs, get_contract_name, get_file_name};
-=======
 use foundry_common::{
     compact_to_contract,
     compile::{self, ContractSources, ProjectCompiler},
     evm::EvmArgs,
     get_contract_name, get_file_name, shell,
 };
->>>>>>> 120ae66d
 use foundry_config::{
     figment,
     figment::{
@@ -159,13 +155,6 @@
             project = config.project()?;
         }
 
-<<<<<<< HEAD
-        let output = ProjectCompiler::new()
-            .sparse(config.sparse_mode)
-            // .filters(filter) // TODO: sparse filter
-            .compile(&project)?;
-
-=======
         let compiler = ProjectCompiler::default();
         let output = match (config.sparse_mode, self.opts.silent | self.json) {
             (false, false) => compiler.compile(&project),
@@ -173,7 +162,6 @@
             (false, true) => compile::suppress_compile(&project),
             (true, true) => compile::suppress_compile_sparse(&project, filter.clone()),
         }?;
->>>>>>> 120ae66d
         // Create test options from general project settings
         // and compiler output
         let project_root = &project.paths.root;
@@ -375,17 +363,6 @@
             return Ok(TestOutcome::new(results, self.allow_failure))
         }
 
-<<<<<<< HEAD
-                    // Run the debugger
-                    let debugger = DebugArgs {
-                        path: PathBuf::from(runner.source_paths.get(&id).unwrap()),
-                        target_contract: Some(get_contract_name(&id).to_string()),
-                        sig,
-                        args: Vec::new(),
-                        debug: true,
-                        opts: self.opts.clone(), // TODO: silent?
-                        evm_opts: self.evm_opts,
-=======
         // Set up identifiers
         let known_contracts = runner.known_contracts.clone();
         let mut local_identifier = LocalTraceIdentifier::new(&known_contracts);
@@ -481,7 +458,6 @@
                             (verbosity == 4 && result.status.is_failure()) || verbosity >= 5
                         }
                         TraceKind::Deployment => false,
->>>>>>> 120ae66d
                     };
 
                     // Decode the trace if we either need to build a gas report or we need to print
@@ -631,11 +607,7 @@
 }
 
 /// Represents the bundled results of all tests
-<<<<<<< HEAD
-#[derive(Default)]
-=======
 #[derive(Clone, Debug)]
->>>>>>> 120ae66d
 pub struct TestOutcome {
     /// Whether failures are allowed
     pub allow_failure: bool,
@@ -735,41 +707,7 @@
 }
 
 fn short_test_result(name: &str, result: &TestResult) {
-<<<<<<< HEAD
-    let status = if result.status == TestStatus::Success {
-        Paint::green("[PASS]".to_string())
-    } else if result.status == TestStatus::Skipped {
-        Paint::yellow("[SKIP]".to_string())
-    } else {
-        let reason = result
-            .reason
-            .as_ref()
-            .map(|reason| format!("Reason: {reason}"))
-            .unwrap_or_else(|| "Reason: Assertion failed.".to_string());
-
-        let counterexample = result
-            .counterexample
-            .as_ref()
-            .map(|example| match example {
-                CounterExample::Single(eg) => format!(" Counterexample: {eg}]"),
-                CounterExample::Sequence(sequence) => {
-                    let mut inner_txt = String::new();
-
-                    for checkpoint in sequence {
-                        inner_txt += format!("\t\t{checkpoint}\n").as_str();
-                    }
-                    format!("]\n\t[Sequence]\n{inner_txt}\n")
-                }
-            })
-            .unwrap_or_else(|| "]".to_string());
-
-        Paint::red(format!("[FAIL. {reason}{counterexample}"))
-    };
-
-    let _ = sh_println!("{status} {name} {}", result.kind.report());
-=======
-    println!("{result} {name} {}", result.kind.report());
->>>>>>> 120ae66d
+    let _ = sh_println!("{result} {name} {}", result.kind.report());
 }
 
 /// Formats the aggregated summary of all test suites into a string (for printing).
@@ -812,188 +750,6 @@
     Ok(TestOutcome::new(BTreeMap::new(), false))
 }
 
-<<<<<<< HEAD
-/// Runs all the tests
-#[allow(clippy::too_many_arguments)]
-async fn test(
-    config: Config,
-    mut runner: MultiContractRunner,
-    verbosity: u8,
-    filter: ProjectPathsAwareFilter,
-    json: bool,
-    allow_failure: bool,
-    test_options: TestOptions,
-    gas_reporting: bool,
-    fail_fast: bool,
-) -> Result<TestOutcome> {
-    trace!(target: "forge::test", "running all tests");
-
-    if runner.count_filtered_tests(&filter) == 0 {
-        let filter_str = filter.to_string();
-        if filter_str.is_empty() {
-            sh_println!("No tests found in project.")?;
-            sh_note!("Forge looks for functions that start with `test`.")?;
-        } else {
-            sh_println!("No tests match the provided pattern:\n{filter_str}")?;
-            // Try to suggest a test when there's no match
-            if let Some(test_pattern) = &filter.args().test_pattern {
-                let test_name = test_pattern.as_str();
-                let candidates = runner.get_tests(&filter);
-                if let Some(suggestion) = utils::did_you_mean(test_name, candidates).last() {
-                    sh_note!("\nDid you mean `{suggestion}`?")?;
-                }
-            }
-        }
-        return Ok(Default::default())
-    }
-
-    if json {
-        let results = runner.test(filter, None, test_options).await;
-        foundry_common::Shell::get().print_json(&results)?;
-        return Ok(TestOutcome::new(results, allow_failure))
-    }
-
-    // Set up identifiers
-    let known_contracts = runner.known_contracts.clone();
-    let mut local_identifier = LocalTraceIdentifier::new(&known_contracts);
-    let remote_chain_id = runner.evm_opts.get_remote_chain_id();
-    // Do not re-query etherscan for contracts that you've already queried today.
-    let mut etherscan_identifier = EtherscanIdentifier::new(&config, remote_chain_id)?;
-
-    // Set up test reporter channel
-    let (tx, rx) = channel::<(String, SuiteResult)>();
-
-    // Run tests
-    let handle =
-        tokio::task::spawn(async move { runner.test(filter, Some(tx), test_options).await });
-
-    let mut results: BTreeMap<String, SuiteResult> = BTreeMap::new();
-    let mut gas_report = GasReport::new(config.gas_reports, config.gas_reports_ignore);
-    let sig_identifier = SignaturesIdentifier::new(Config::foundry_cache_dir(), config.offline)?;
-
-    let mut total_passed = 0;
-    let mut total_failed = 0;
-    let mut total_skipped = 0;
-
-    // skip printing test results if verbosity is quiet
-    if foundry_common::Shell::get().verbosity().is_quiet() {
-        return Ok(TestOutcome::new(handle.await?, allow_failure))
-    }
-
-    'outer: for (contract_name, suite_result) in rx {
-        results.insert(contract_name.clone(), suite_result.clone());
-
-        let mut tests = suite_result.test_results.clone();
-        sh_println!()?;
-        for warning in suite_result.warnings.iter() {
-            sh_warn!("{warning}")?;
-        }
-        if !tests.is_empty() {
-            let n_tests = tests.len();
-            let term = if n_tests > 1 { "tests" } else { "test" };
-            sh_println!("Running {n_tests} {term} for {contract_name}")?;
-        }
-        for (name, result) in &mut tests {
-            short_test_result(name, result);
-
-            // If the test failed, we want to stop processing the rest of the tests
-            if fail_fast && result.status == TestStatus::Failure {
-                break 'outer
-            }
-
-            // We only display logs at level 2 and above
-            if verbosity >= 2 {
-                // We only decode logs from Hardhat and DS-style console events
-                let console_logs = decode_console_logs(&result.logs);
-                if !console_logs.is_empty() {
-                    sh_println!("Logs:")?;
-                    for log in console_logs {
-                        sh_println!("  {log}")?;
-                    }
-                    sh_println!()?;
-                }
-            }
-
-            if result.traces.is_empty() {
-                continue
-            }
-
-            // Identify addresses in each trace
-            let mut builder = CallTraceDecoderBuilder::new()
-                .with_labels(result.labeled_addresses.iter().map(|(a, s)| (*a, s.clone())))
-                .with_events(local_identifier.events().cloned())
-                .with_verbosity(verbosity);
-
-            // Signatures are of no value for gas reports
-            if !gas_reporting {
-                builder = builder.with_signature_identifier(sig_identifier.clone());
-            }
-
-            let mut decoder = builder.build();
-
-            // Decode the traces
-            let mut decoded_traces = Vec::with_capacity(result.traces.len());
-            for (kind, trace) in &mut result.traces {
-                decoder.identify(trace, &mut local_identifier);
-                decoder.identify(trace, &mut etherscan_identifier);
-
-                // verbosity:
-                // - 0..3: nothing
-                // - 3: only display traces for failed tests
-                // - 4: also display the setup trace for failed tests
-                // - 5..: display all traces for all tests
-                let should_include = match kind {
-                    TraceKind::Execution => {
-                        (verbosity == 3 && result.status.is_failure()) || verbosity >= 4
-                    }
-                    TraceKind::Setup => {
-                        (verbosity == 4 && result.status.is_failure()) || verbosity >= 5
-                    }
-                    TraceKind::Deployment => false,
-                };
-
-                // Decode the trace if we either need to build a gas report or we need to print it
-                if should_include || gas_reporting {
-                    decoder.decode(trace).await;
-                }
-
-                if should_include {
-                    decoded_traces.push(trace.to_string());
-                }
-            }
-
-            if !decoded_traces.is_empty() {
-                sh_println!("Traces:")?;
-                for trace in decoded_traces {
-                    sh_println!("  {trace}")?;
-                }
-            }
-
-            if gas_reporting {
-                gas_report.analyze(&result.traces);
-            }
-        }
-        let block_outcome = TestOutcome::new([(contract_name, suite_result)].into(), allow_failure);
-
-        total_passed += block_outcome.successes().count();
-        total_failed += block_outcome.failures().count();
-        total_skipped += block_outcome.skips().count();
-
-        sh_println!("{}", block_outcome.summary())?;
-    }
-
-    if gas_reporting {
-        sh_println!("{}", gas_report.finalize())?;
-    }
-
-    let num_test_suites = results.len();
-
-    if num_test_suites > 0 {
-        sh_println!(
-            "{}",
-            format_aggregated_summary(num_test_suites, total_passed, total_failed, total_skipped,)
-        )?;
-=======
 #[cfg(test)]
 mod tests {
     use super::*;
@@ -1030,6 +786,5 @@
         };
         test("--chain-id=1", Chain::mainnet());
         test("--chain-id=42", Chain::from_id(42));
->>>>>>> 120ae66d
     }
 }