use super::{install, test::filter::ProjectPathsAwareFilter, watch::WatchArgs};
use alloy_primitives::U256;
use clap::Parser;
use eyre::Result;
use forge::{
    decode::decode_console_logs,
    gas_report::GasReport,
    inspectors::CheatsConfig,
    result::{SuiteResult, TestResult, TestStatus},
    traces::{
        identifier::{EtherscanIdentifier, LocalTraceIdentifier, SignaturesIdentifier},
        CallTraceDecoderBuilder, TraceKind,
    },
    MultiContractRunner, MultiContractRunnerBuilder, TestOptions, TestOptionsBuilder,
};
use foundry_cli::{
    opts::CoreBuildArgs,
    utils::{self, LoadConfig},
};
use foundry_common::{
    compact_to_contract,
    compile::{self, ContractSources, ProjectCompiler},
    evm::EvmArgs,
    get_contract_name, get_file_name, shell,
};
use foundry_config::{
    figment,
    figment::{
        value::{Dict, Map},
        Metadata, Profile, Provider,
    },
    get_available_profiles, Config,
};
use foundry_debugger::Debugger;
use regex::Regex;
use std::{collections::BTreeMap, fs, sync::mpsc::channel, time::Duration};
use watchexec::config::{InitConfig, RuntimeConfig};
use yansi::Paint;

mod filter;
mod summary;
use summary::TestSummaryReporter;

pub use filter::FilterArgs;
use forge::traces::render_trace_arena;

// Loads project's figment and merges the build cli arguments into it
foundry_config::merge_impl_figment_convert!(TestArgs, opts, evm_opts);

/// CLI arguments for `forge test`.
#[derive(Debug, Clone, Parser)]
#[clap(next_help_heading = "Test options")]
pub struct TestArgs {
    /// Run a test in the debugger.
    ///
    /// The argument passed to this flag is the name of the test function you want to run, and it
    /// works the same as --match-test.
    ///
    /// If more than one test matches your specified criteria, you must add additional filters
    /// until only one test is found (see --match-contract and --match-path).
    ///
    /// The matching test will be opened in the debugger regardless of the outcome of the test.
    ///
    /// If the matching test is a fuzz test, then it will open the debugger on the first failure
    /// case.
    /// If the fuzz test does not fail, it will open the debugger on the last fuzz case.
    ///
    /// For more fine-grained control of which fuzz case is run, see forge run.
    #[clap(long, value_name = "TEST_FUNCTION")]
    debug: Option<Regex>,

    /// Print a gas report.
    #[clap(long, env = "FORGE_GAS_REPORT")]
    gas_report: bool,

    /// Exit with code 0 even if a test fails.
    #[clap(long, env = "FORGE_ALLOW_FAILURE")]
    allow_failure: bool,

    /// Output test results in JSON format.
    #[clap(long, short, help_heading = "Display options")]
    json: bool,

    /// Stop running tests after the first failure.
    #[clap(long)]
    pub fail_fast: bool,

    /// The Etherscan (or equivalent) API key.
    #[clap(long, env = "ETHERSCAN_API_KEY", value_name = "KEY")]
    etherscan_api_key: Option<String>,

    /// List tests instead of running them.
    #[clap(long, short, help_heading = "Display options")]
    list: bool,

    /// Set seed used to generate randomness during your fuzz runs.
    #[clap(long)]
    pub fuzz_seed: Option<U256>,

    #[clap(long, env = "FOUNDRY_FUZZ_RUNS", value_name = "RUNS")]
    pub fuzz_runs: Option<u64>,

    #[clap(flatten)]
    filter: FilterArgs,

    #[clap(flatten)]
    evm_opts: EvmArgs,

    #[clap(flatten)]
    opts: CoreBuildArgs,

    #[clap(flatten)]
    pub watch: WatchArgs,

    /// Print test summary table.
    #[clap(long, help_heading = "Display options")]
    pub summary: bool,

    /// Print detailed test summary table.
    #[clap(long, help_heading = "Display options", requires = "summary")]
    pub detailed: bool,
}

impl TestArgs {
    /// Returns the flattened [`CoreBuildArgs`].
    pub fn build_args(&self) -> &CoreBuildArgs {
        &self.opts
    }

    pub async fn run(self) -> Result<TestOutcome> {
        trace!(target: "forge::test", "executing test command");
        shell::set_shell(shell::Shell::from_args(self.opts.silent, self.json))?;
        self.execute_tests().await
    }

    /// Executes all the tests in the project.
    ///
    /// This will trigger the build process first. On success all test contracts that match the
    /// configured filter will be executed
    ///
    /// Returns the test results for all matching tests.
    pub async fn execute_tests(self) -> Result<TestOutcome> {
        // Merge all configs
        let (mut config, mut evm_opts) = self.load_config_and_evm_opts_emit_warnings()?;

        let mut filter = self.filter(&config);

        trace!(target: "forge::test", ?filter, "using filter");

        // Set up the project
        let mut project = config.project()?;

        // install missing dependencies
        if install::install_missing_dependencies(&mut config, self.build_args().silent) &&
            config.auto_detect_remappings
        {
            // need to re-configure here to also catch additional remappings
            config = self.load_config();
            project = config.project()?;
        }

        let compiler = ProjectCompiler::default();
        let output = match (config.sparse_mode, self.opts.silent | self.json) {
            (false, false) => compiler.compile(&project),
            (true, false) => compiler.compile_sparse(&project, filter.clone()),
            (false, true) => compile::suppress_compile(&project),
            (true, true) => compile::suppress_compile_sparse(&project, filter.clone()),
        }?;
        // Create test options from general project settings
        // and compiler output
        let project_root = &project.paths.root;
        let toml = config.get_config_path();
        let profiles = get_available_profiles(toml)?;

        let test_options: TestOptions = TestOptionsBuilder::default()
            .fuzz(config.fuzz)
            .invariant(config.invariant)
            .profiles(profiles)
            .build(&output, project_root)?;

        // Determine print verbosity and executor verbosity
        let verbosity = evm_opts.verbosity;
        if self.gas_report && evm_opts.verbosity < 3 {
            evm_opts.verbosity = 3;
        }

        let env = evm_opts.evm_env().await?;

        // Prepare the test builder
        let should_debug = self.debug.is_some();

        let runner_builder = MultiContractRunnerBuilder::default()
            .set_debug(should_debug)
            .initial_balance(evm_opts.initial_balance)
            .evm_spec(config.evm_spec_id())
            .sender(evm_opts.sender)
            .with_fork(evm_opts.get_fork(&config, env.clone()))
            .with_cheats_config(CheatsConfig::new(&config, evm_opts.clone()))
            .with_test_options(test_options.clone());

        let runner = runner_builder.clone().build(
            project_root,
            output.clone(),
            env.clone(),
            evm_opts.clone(),
        )?;

        if should_debug {
            filter.args_mut().test_pattern = self.debug.clone();
            let num_filtered = runner.matching_test_function_count(&filter);
            if num_filtered != 1 {
                eyre::bail!(
                    "{num_filtered} tests matched your criteria, but exactly 1 test must match in order to run the debugger.\n\n\
                     Use --match-contract and --match-path to further limit the search."
                );
            }
        }

        let known_contracts = runner.known_contracts.clone();
        let mut local_identifier = LocalTraceIdentifier::new(&known_contracts);
        let remote_chain_id = runner.evm_opts.get_remote_chain_id();

        let outcome = self
            .run_tests(runner, config.clone(), verbosity, &filter, test_options.clone())
            .await?;

        if should_debug {
            let tests = outcome.clone().into_tests();
            // todo(onbjerg): why do we bother decoding everything and having multiple decoders if
            // we are only going to use the first one? (see `DebuggerArgs` below)
            let mut decoders = Vec::new();
            for test in tests {
                let mut result = test.result;
                // Identify addresses in each trace
                let mut builder = CallTraceDecoderBuilder::new()
                    .with_labels(result.labeled_addresses.clone())
                    .with_local_identifier_abis(&local_identifier)
                    .with_verbosity(verbosity);

                // Signatures are of no value for gas reports
                if !self.gas_report {
                    let sig_identifier =
                        SignaturesIdentifier::new(Config::foundry_cache_dir(), config.offline)?;
                    builder = builder.with_signature_identifier(sig_identifier.clone());
                }

                let mut decoder = builder.build();

                if !result.traces.is_empty() {
                    // Set up identifiers
                    // Do not re-query etherscan for contracts that you've already queried today.
                    let mut etherscan_identifier =
                        EtherscanIdentifier::new(&config, remote_chain_id)?;

                    // Decode the traces
                    for (_, trace) in &mut result.traces {
                        decoder.identify(trace, &mut local_identifier);
                        decoder.identify(trace, &mut etherscan_identifier);
                    }
                }

                decoders.push(decoder);
            }

            let mut sources: ContractSources = Default::default();
            for (id, artifact) in output.into_artifacts() {
                // Sources are only required for the debugger, but it *might* mean that there's
                // something wrong with the build and/or artifacts.
                if let Some(source) = artifact.source_file() {
                    let path = source
                        .ast
                        .ok_or_else(|| eyre::eyre!("Source from artifact has no AST."))?
                        .absolute_path;
                    let abs_path = project.root().join(&path);
                    let source_code = fs::read_to_string(abs_path)?;
                    let contract = artifact.clone().into_contract_bytecode();
                    let source_contract = compact_to_contract(contract)?;
                    sources
                        .0
                        .entry(id.name.clone())
                        .or_default()
                        .insert(source.id, (source_code, source_contract));
                }
            }

            let test = outcome.clone().into_tests().next().unwrap();
            let result = test.result;
            // Run the debugger
            let mut debugger = Debugger::builder()
                // TODO: `Option::as_slice` in 1.75
                .debug_arenas(result.debug.as_ref().map(core::slice::from_ref).unwrap_or_default())
                .decoders(&decoders)
                .sources(sources)
                .breakpoints(result.breakpoints)
                .build();
            debugger.try_run()?;
        }

        Ok(outcome)
    }

    /// Run all tests that matches the filter predicate from a test runner
    pub async fn run_tests(
        &self,
        mut runner: MultiContractRunner,
        config: Config,
        verbosity: u8,
        filter: &ProjectPathsAwareFilter,
        test_options: TestOptions,
    ) -> eyre::Result<TestOutcome> {
        if self.list {
            return list(runner, filter, self.json);
        }

        if let Some(debug_regex) = self.debug.as_ref() {
            let mut filter = filter.clone();
            filter.args_mut().test_pattern = Some(debug_regex.clone());
            let results = runner.test_collect(&filter, test_options).await;
            return Ok(TestOutcome::new(results, self.allow_failure));
        }

        trace!(target: "forge::test", "running all tests");

        if runner.matching_test_function_count(filter) == 0 {
            let filter_str = filter.to_string();
            if filter_str.is_empty() {
                println!(
                    "\nNo tests found in project! \
                     Forge looks for functions that starts with `test`."
                );
            } else {
                println!("\nNo tests match the provided pattern:\n{filter_str}");
                // Try to suggest a test when there's no match
                if let Some(test_pattern) = &filter.args().test_pattern {
                    let test_name = test_pattern.as_str();
                    let candidates = runner.get_tests(filter);
                    if let Some(suggestion) = utils::did_you_mean(test_name, candidates).pop() {
                        println!("\nDid you mean `{suggestion}`?");
                    }
                }
            }
        }

        if self.json {
            let results = runner.test_collect(filter, test_options).await;
            println!("{}", serde_json::to_string(&results)?);
            return Ok(TestOutcome::new(results, self.allow_failure))
        }

        // Set up identifiers
        let known_contracts = runner.known_contracts.clone();
        let mut local_identifier = LocalTraceIdentifier::new(&known_contracts);
        let remote_chain_id = runner.evm_opts.get_remote_chain_id();
        // Do not re-query etherscan for contracts that you've already queried today.
        let mut etherscan_identifier = EtherscanIdentifier::new(&config, remote_chain_id)?;

        // Set up test reporter channel
        let (tx, rx) = channel::<(String, SuiteResult)>();

        // Run tests
        let handle = tokio::task::spawn({
            let filter = filter.clone();
            async move { runner.test(&filter, tx, test_options).await }
        });

        let mut results = BTreeMap::new();
        let mut gas_report = GasReport::new(config.gas_reports, config.gas_reports_ignore);
        let sig_identifier =
            SignaturesIdentifier::new(Config::foundry_cache_dir(), config.offline)?;

        let mut total_passed = 0;
        let mut total_failed = 0;
        let mut total_skipped = 0;
        let mut suite_results: Vec<TestOutcome> = Vec::new();

        'outer: for (contract_name, suite_result) in rx {
            results.insert(contract_name.clone(), suite_result.clone());

            let mut tests = suite_result.test_results.clone();
            println!();
            for warning in suite_result.warnings.iter() {
                eprintln!("{} {warning}", Paint::yellow("Warning:").bold());
            }
            if !tests.is_empty() {
                let term = if tests.len() > 1 { "tests" } else { "test" };
                println!("Running {} {term} for {contract_name}", tests.len());
            }
            for (name, result) in &mut tests {
                short_test_result(name, result);

                // If the test failed, we want to stop processing the rest of the tests
                if self.fail_fast && result.status == TestStatus::Failure {
                    break 'outer
                }

                // We only display logs at level 2 and above
                if verbosity >= 2 {
                    // We only decode logs from Hardhat and DS-style console events
                    let console_logs = decode_console_logs(&result.logs);
                    if !console_logs.is_empty() {
                        println!("Logs:");
                        for log in console_logs {
                            println!("  {log}");
                        }
                        println!();
                    }
                }

                if result.traces.is_empty() {
                    continue
                }

                // Identify addresses in each trace
                let mut builder = CallTraceDecoderBuilder::new()
                    .with_labels(result.labeled_addresses.iter().map(|(a, s)| (*a, s.clone())))
                    .with_local_identifier_abis(&local_identifier)
                    .with_verbosity(verbosity);

                // Signatures are of no value for gas reports
                if !self.gas_report {
                    builder = builder.with_signature_identifier(sig_identifier.clone());
                }

                let mut decoder = builder.build();

                // Decode the traces
                let mut decoded_traces = Vec::with_capacity(result.traces.len());
                for (kind, trace) in &mut result.traces {
                    decoder.identify(trace, &mut local_identifier);
                    decoder.identify(trace, &mut etherscan_identifier);

                    // verbosity:
                    // - 0..3: nothing
                    // - 3: only display traces for failed tests
                    // - 4: also display the setup trace for failed tests
                    // - 5..: display all traces for all tests
                    let should_include = match kind {
                        TraceKind::Execution => {
                            (verbosity == 3 && result.status.is_failure()) || verbosity >= 4
                        }
                        TraceKind::Setup => {
                            (verbosity == 4 && result.status.is_failure()) || verbosity >= 5
                        }
                        TraceKind::Deployment => false,
                    };

                    // Decode the trace if we either need to build a gas report or we need to print
                    // it
                    if should_include || self.gas_report {
                        decoder.decode(trace).await;
                    }

                    if should_include {
                        decoded_traces.push(trace.to_string());
                    }
                }

                if !decoded_traces.is_empty() {
                    println!("Traces:");
                    decoded_traces.into_iter().for_each(|trace| println!("{trace}"));
                }

                if self.gas_report {
                    gas_report.analyze(&result.traces);
                }
            }
            let block_outcome = TestOutcome::new(
                [(contract_name.clone(), suite_result)].into(),
                self.allow_failure,
            );

            total_passed += block_outcome.successes().count();
            total_failed += block_outcome.failures().count();
            total_skipped += block_outcome.skips().count();

            println!("{}", block_outcome.summary());

            if self.summary {
                suite_results.push(block_outcome.clone());
            }
        }

        if self.gas_report {
            println!("{}", gas_report.finalize());
        }

        let num_test_suites = results.len();

        if num_test_suites > 0 {
            println!(
                "{}",
                format_aggregated_summary(
                    num_test_suites,
                    total_passed,
                    total_failed,
                    total_skipped
                )
            );

            if self.summary {
                let mut summary_table = TestSummaryReporter::new(self.detailed);
                println!("\n\nTest Summary:");
                summary_table.print_summary(suite_results);
            }
        }

        // Reattach the task.
        if let Err(e) = handle.await {
            match e.try_into_panic() {
                Ok(payload) => std::panic::resume_unwind(payload),
                Err(e) => return Err(e.into()),
            }
        }

        trace!(target: "forge::test", "received {} results", results.len());

        Ok(TestOutcome::new(results, self.allow_failure))
    }

    /// Returns the flattened [`FilterArgs`] arguments merged with [`Config`].
    pub fn filter(&self, config: &Config) -> ProjectPathsAwareFilter {
        self.filter.merge_with_config(config)
    }

    /// Returns whether `BuildArgs` was configured with `--watch`
    pub fn is_watch(&self) -> bool {
        self.watch.watch.is_some()
    }

    /// Returns the [`watchexec::InitConfig`] and [`watchexec::RuntimeConfig`] necessary to
    /// bootstrap a new [`watchexe::Watchexec`] loop.
    pub(crate) fn watchexec_config(&self) -> Result<(InitConfig, RuntimeConfig)> {
        self.watch.watchexec_config(|| {
            let config = Config::from(self);
            vec![config.src, config.test]
        })
    }
}

impl Provider for TestArgs {
    fn metadata(&self) -> Metadata {
        Metadata::named("Core Build Args Provider")
    }

    fn data(&self) -> Result<Map<Profile, Dict>, figment::Error> {
        let mut dict = Dict::default();

        let mut fuzz_dict = Dict::default();
        if let Some(fuzz_seed) = self.fuzz_seed {
            fuzz_dict.insert("seed".to_string(), fuzz_seed.to_string().into());
        }
        if let Some(fuzz_runs) = self.fuzz_runs {
            fuzz_dict.insert("runs".to_string(), fuzz_runs.into());
        }
        dict.insert("fuzz".to_string(), fuzz_dict.into());

        if let Some(ref etherscan_api_key) = self.etherscan_api_key {
            dict.insert("etherscan_api_key".to_string(), etherscan_api_key.to_string().into());
        }

        Ok(Map::from([(Config::selected_profile(), dict)]))
    }
}

/// The result of a single test
#[derive(Debug, Clone)]
pub struct Test {
    /// The identifier of the artifact/contract in the form of `<artifact file name>:<contract
    /// name>`
    pub artifact_id: String,
    /// The signature of the solidity test
    pub signature: String,
    /// Result of the executed solidity test
    pub result: TestResult,
}

impl Test {
    pub fn gas_used(&self) -> u64 {
        self.result.kind.report().gas()
    }

    /// Returns the contract name of the artifact id
    pub fn contract_name(&self) -> &str {
        get_contract_name(&self.artifact_id)
    }

    /// Returns the file name of the artifact id
    pub fn file_name(&self) -> &str {
        get_file_name(&self.artifact_id)
    }
}

/// Represents the bundled results of all tests
#[derive(Clone, Debug)]
pub struct TestOutcome {
    /// Whether failures are allowed
    pub allow_failure: bool,
    /// Results for each suite of tests `contract -> SuiteResult`
    pub results: BTreeMap<String, SuiteResult>,
}

impl TestOutcome {
    fn new(results: BTreeMap<String, SuiteResult>, allow_failure: bool) -> Self {
        Self { results, allow_failure }
    }

    /// Iterator over all succeeding tests and their names
    pub fn successes(&self) -> impl Iterator<Item = (&String, &TestResult)> {
        self.tests().filter(|(_, t)| t.status == TestStatus::Success)
    }

    /// Iterator over all failing tests and their names
    pub fn failures(&self) -> impl Iterator<Item = (&String, &TestResult)> {
        self.tests().filter(|(_, t)| t.status == TestStatus::Failure)
    }

    pub fn skips(&self) -> impl Iterator<Item = (&String, &TestResult)> {
        self.tests().filter(|(_, t)| t.status == TestStatus::Skipped)
    }

    /// Iterator over all tests and their names
    pub fn tests(&self) -> impl Iterator<Item = (&String, &TestResult)> {
        self.results.values().flat_map(|suite| suite.tests())
    }

    /// Returns an iterator over all `Test`
    pub fn into_tests(self) -> impl Iterator<Item = Test> {
        self.results
            .into_iter()
            .flat_map(|(file, SuiteResult { test_results, .. })| {
                test_results.into_iter().map(move |t| (file.clone(), t))
            })
            .map(|(artifact_id, (signature, result))| Test { artifact_id, signature, result })
    }

    /// Checks if there are any failures and failures are disallowed
    pub fn ensure_ok(&self) -> Result<()> {
        let failures = self.failures().count();
        if self.allow_failure || failures == 0 {
            return Ok(())
        }

        if !shell::verbosity().is_normal() {
            // skip printing and exit early
            std::process::exit(1);
        }

        println!();
        println!("Failing tests:");
        for (suite_name, suite) in self.results.iter() {
            let failures = suite.failures().count();
            if failures == 0 {
                continue
            }

            let term = if failures > 1 { "tests" } else { "test" };
            println!("Encountered {failures} failing {term} in {suite_name}");
            for (name, result) in suite.failures() {
                short_test_result(name, result);
            }
            println!();
        }
        let successes = self.successes().count();
        println!(
            "Encountered a total of {} failing tests, {} tests succeeded",
            Paint::red(failures.to_string()),
            Paint::green(successes.to_string())
        );

        std::process::exit(1);
    }

    pub fn duration(&self) -> Duration {
        self.results
            .values()
            .fold(Duration::ZERO, |acc, SuiteResult { duration, .. }| acc + *duration)
    }

    pub fn summary(&self) -> String {
        let failed = self.failures().count();
        let result = if failed == 0 { Paint::green("ok") } else { Paint::red("FAILED") };
        format!(
            "Test result: {}. {} passed; {} failed; {} skipped; finished in {:.2?}",
            result,
            Paint::green(self.successes().count()),
            Paint::red(failed),
            Paint::yellow(self.skips().count()),
            self.duration()
        )
    }
}

fn short_test_result(name: &str, result: &TestResult) {
    println!("{result} {name} {}", result.kind.report());
}

/// Formats the aggregated summary of all test suites into a string (for printing).
fn format_aggregated_summary(
    num_test_suites: usize,
    total_passed: usize,
    total_failed: usize,
    total_skipped: usize,
) -> String {
    let total_tests = total_passed + total_failed + total_skipped;
    format!(
        " \nRan {} test suites: {} tests passed, {} failed, {} skipped ({} total tests)",
        num_test_suites,
        Paint::green(total_passed),
        Paint::red(total_failed),
        Paint::yellow(total_skipped),
        total_tests
    )
}

/// Lists all matching tests
fn list(
    runner: MultiContractRunner,
    filter: &ProjectPathsAwareFilter,
    json: bool,
) -> Result<TestOutcome> {
    let results = runner.list(filter);

    if json {
        println!("{}", serde_json::to_string(&results)?);
    } else {
        for (file, contracts) in results.iter() {
            println!("{file}");
            for (contract, tests) in contracts.iter() {
                println!("  {contract}");
                println!("    {}\n", tests.join("\n    "));
            }
        }
    }
    Ok(TestOutcome::new(BTreeMap::new(), false))
}

<<<<<<< HEAD
/// Runs all the tests
#[allow(clippy::too_many_arguments)]
async fn test(
    config: Config,
    mut runner: MultiContractRunner,
    verbosity: u8,
    filter: ProjectPathsAwareFilter,
    json: bool,
    allow_failure: bool,
    test_options: TestOptions,
    gas_reporting: bool,
    fail_fast: bool,
    summary: bool,
    detailed: bool,
) -> Result<TestOutcome> {
    trace!(target: "forge::test", "running all tests");

    if runner.matching_test_function_count(&filter) == 0 {
        let filter_str = filter.to_string();
        if filter_str.is_empty() {
            println!(
                "\nNo tests found in project! Forge looks for functions that starts with `test`."
            );
        } else {
            println!("\nNo tests match the provided pattern:");
            println!("{filter_str}");
            // Try to suggest a test when there's no match
            if let Some(ref test_pattern) = filter.args().test_pattern {
                let test_name = test_pattern.as_str();
                let candidates = runner.get_tests(&filter);
                if let Some(suggestion) = utils::did_you_mean(test_name, candidates).pop() {
                    println!("\nDid you mean `{suggestion}`?");
                }
            }
        }
    }

    if json {
        let results = runner.test(filter, None, test_options).await;
        println!("{}", serde_json::to_string(&results)?);
        return Ok(TestOutcome::new(results, allow_failure))
    }

    // Set up identifiers
    let known_contracts = runner.known_contracts.clone();
    let mut local_identifier = LocalTraceIdentifier::new(&known_contracts);
    let remote_chain_id = runner.evm_opts.get_remote_chain_id();
    // Do not re-query etherscan for contracts that you've already queried today.
    let mut etherscan_identifier = EtherscanIdentifier::new(&config, remote_chain_id)?;

    // Set up test reporter channel
    let (tx, rx) = channel::<(String, SuiteResult)>();

    // Run tests
    let handle =
        tokio::task::spawn(async move { runner.test(filter, Some(tx), test_options).await });

    let mut results = BTreeMap::new();
    let mut gas_report = GasReport::new(config.gas_reports, config.gas_reports_ignore);
    let sig_identifier = SignaturesIdentifier::new(Config::foundry_cache_dir(), config.offline)?;

    let mut total_passed = 0;
    let mut total_failed = 0;
    let mut total_skipped = 0;
    let mut suite_results: Vec<TestOutcome> = Vec::new();

    'outer: for (contract_name, suite_result) in rx {
        results.insert(contract_name.clone(), suite_result.clone());

        let mut tests = suite_result.test_results.clone();
        println!();
        for warning in suite_result.warnings.iter() {
            eprintln!("{} {warning}", Paint::yellow("Warning:").bold());
        }
        if !tests.is_empty() {
            let term = if tests.len() > 1 { "tests" } else { "test" };
            println!("Running {} {term} for {contract_name}", tests.len());
        }
        for (name, result) in &mut tests {
            short_test_result(name, result);

            // If the test failed, we want to stop processing the rest of the tests
            if fail_fast && result.status == TestStatus::Failure {
                break 'outer
            }

            // We only display logs at level 2 and above
            if verbosity >= 2 {
                // We only decode logs from Hardhat and DS-style console events
                let console_logs = decode_console_logs(&result.logs);
                if !console_logs.is_empty() {
                    println!("Logs:");
                    for log in console_logs {
                        println!("  {log}");
                    }
                    println!();
                }
            }

            if result.traces.is_empty() {
                continue
            }

            // Identify addresses in each trace
            let mut builder = CallTraceDecoderBuilder::new()
                .with_labels(result.labeled_addresses.iter().map(|(a, s)| (*a, s.clone())))
                .with_events(local_identifier.events().cloned())
                .with_verbosity(verbosity);

            // Signatures are of no value for gas reports
            if !gas_reporting {
                builder = builder.with_signature_identifier(sig_identifier.clone());
            }

            let mut decoder = builder.build();

            // Decode the traces
            let mut decoded_traces = Vec::with_capacity(result.traces.len());
            for (kind, trace) in &result.traces {
                decoder.identify(trace, &mut local_identifier);
                decoder.identify(trace, &mut etherscan_identifier);

                // verbosity:
                // - 0..3: nothing
                // - 3: only display traces for failed tests
                // - 4: also display the setup trace for failed tests
                // - 5..: display all traces for all tests
                let should_include = match kind {
                    TraceKind::Execution => {
                        (verbosity == 3 && result.status.is_failure()) || verbosity >= 4
                    }
                    TraceKind::Setup => {
                        (verbosity == 4 && result.status.is_failure()) || verbosity >= 5
                    }
                    TraceKind::Deployment => false,
                };

                if should_include {
                    decoded_traces.push(render_trace_arena(trace, &decoder).await?);
                }
            }

            if !decoded_traces.is_empty() {
                println!("Traces:");
                decoded_traces.into_iter().for_each(|trace| println!("{trace}"));
            }

            if gas_reporting {
                gas_report.analyze(&result.traces, &decoder).await;
            }
        }
        let block_outcome =
            TestOutcome::new([(contract_name.clone(), suite_result)].into(), allow_failure);

        total_passed += block_outcome.successes().count();
        total_failed += block_outcome.failures().count();
        total_skipped += block_outcome.skips().count();

        println!("{}", block_outcome.summary());

        if summary {
            suite_results.push(block_outcome.clone());
        }
    }

    if gas_reporting {
        println!("{}", gas_report.finalize());
    }

    let num_test_suites = results.len();

    if num_test_suites > 0 {
        println!(
            "{}",
            format_aggregated_summary(num_test_suites, total_passed, total_failed, total_skipped)
        );

        if summary {
            let mut summary_table = TestSummaryReporter::new(detailed);
            println!("\n\nTest Summary:");
            summary_table.print_summary(suite_results);
        }
    }

    // reattach the task
    let _results = handle.await?;

    trace!(target: "forge::test", "received {} results", results.len());

    Ok(TestOutcome::new(results, allow_failure))
}

=======
>>>>>>> cdbaf9dd
#[cfg(test)]
mod tests {
    use super::*;
    use foundry_config::Chain;

    #[test]
    fn watch_parse() {
        let args: TestArgs = TestArgs::parse_from(["foundry-cli", "-vw"]);
        assert!(args.watch.watch.is_some());
    }

    #[test]
    fn fuzz_seed() {
        let args: TestArgs = TestArgs::parse_from(["foundry-cli", "--fuzz-seed", "0x10"]);
        assert!(args.fuzz_seed.is_some());
    }

    // <https://github.com/foundry-rs/foundry/issues/5913>
    #[test]
    fn issue_5913() {
        let args: TestArgs =
            TestArgs::parse_from(["foundry-cli", "-vvv", "--gas-report", "--fuzz-seed", "0x10"]);
        assert!(args.fuzz_seed.is_some());
    }

    #[test]
    fn extract_chain() {
        let test = |arg: &str, expected: Chain| {
            let args = TestArgs::parse_from(["foundry-cli", arg]);
            assert_eq!(args.evm_opts.env.chain, Some(expected));
            let (config, evm_opts) = args.load_config_and_evm_opts().unwrap();
            assert_eq!(config.chain, Some(expected));
            assert_eq!(evm_opts.env.chain_id, Some(expected.id()));
        };
        test("--chain-id=1", Chain::mainnet());
        test("--chain-id=42", Chain::from_id(42));
    }
}<|MERGE_RESOLUTION|>--- conflicted
+++ resolved
@@ -734,201 +734,6 @@
     Ok(TestOutcome::new(BTreeMap::new(), false))
 }
 
-<<<<<<< HEAD
-/// Runs all the tests
-#[allow(clippy::too_many_arguments)]
-async fn test(
-    config: Config,
-    mut runner: MultiContractRunner,
-    verbosity: u8,
-    filter: ProjectPathsAwareFilter,
-    json: bool,
-    allow_failure: bool,
-    test_options: TestOptions,
-    gas_reporting: bool,
-    fail_fast: bool,
-    summary: bool,
-    detailed: bool,
-) -> Result<TestOutcome> {
-    trace!(target: "forge::test", "running all tests");
-
-    if runner.matching_test_function_count(&filter) == 0 {
-        let filter_str = filter.to_string();
-        if filter_str.is_empty() {
-            println!(
-                "\nNo tests found in project! Forge looks for functions that starts with `test`."
-            );
-        } else {
-            println!("\nNo tests match the provided pattern:");
-            println!("{filter_str}");
-            // Try to suggest a test when there's no match
-            if let Some(ref test_pattern) = filter.args().test_pattern {
-                let test_name = test_pattern.as_str();
-                let candidates = runner.get_tests(&filter);
-                if let Some(suggestion) = utils::did_you_mean(test_name, candidates).pop() {
-                    println!("\nDid you mean `{suggestion}`?");
-                }
-            }
-        }
-    }
-
-    if json {
-        let results = runner.test(filter, None, test_options).await;
-        println!("{}", serde_json::to_string(&results)?);
-        return Ok(TestOutcome::new(results, allow_failure))
-    }
-
-    // Set up identifiers
-    let known_contracts = runner.known_contracts.clone();
-    let mut local_identifier = LocalTraceIdentifier::new(&known_contracts);
-    let remote_chain_id = runner.evm_opts.get_remote_chain_id();
-    // Do not re-query etherscan for contracts that you've already queried today.
-    let mut etherscan_identifier = EtherscanIdentifier::new(&config, remote_chain_id)?;
-
-    // Set up test reporter channel
-    let (tx, rx) = channel::<(String, SuiteResult)>();
-
-    // Run tests
-    let handle =
-        tokio::task::spawn(async move { runner.test(filter, Some(tx), test_options).await });
-
-    let mut results = BTreeMap::new();
-    let mut gas_report = GasReport::new(config.gas_reports, config.gas_reports_ignore);
-    let sig_identifier = SignaturesIdentifier::new(Config::foundry_cache_dir(), config.offline)?;
-
-    let mut total_passed = 0;
-    let mut total_failed = 0;
-    let mut total_skipped = 0;
-    let mut suite_results: Vec<TestOutcome> = Vec::new();
-
-    'outer: for (contract_name, suite_result) in rx {
-        results.insert(contract_name.clone(), suite_result.clone());
-
-        let mut tests = suite_result.test_results.clone();
-        println!();
-        for warning in suite_result.warnings.iter() {
-            eprintln!("{} {warning}", Paint::yellow("Warning:").bold());
-        }
-        if !tests.is_empty() {
-            let term = if tests.len() > 1 { "tests" } else { "test" };
-            println!("Running {} {term} for {contract_name}", tests.len());
-        }
-        for (name, result) in &mut tests {
-            short_test_result(name, result);
-
-            // If the test failed, we want to stop processing the rest of the tests
-            if fail_fast && result.status == TestStatus::Failure {
-                break 'outer
-            }
-
-            // We only display logs at level 2 and above
-            if verbosity >= 2 {
-                // We only decode logs from Hardhat and DS-style console events
-                let console_logs = decode_console_logs(&result.logs);
-                if !console_logs.is_empty() {
-                    println!("Logs:");
-                    for log in console_logs {
-                        println!("  {log}");
-                    }
-                    println!();
-                }
-            }
-
-            if result.traces.is_empty() {
-                continue
-            }
-
-            // Identify addresses in each trace
-            let mut builder = CallTraceDecoderBuilder::new()
-                .with_labels(result.labeled_addresses.iter().map(|(a, s)| (*a, s.clone())))
-                .with_events(local_identifier.events().cloned())
-                .with_verbosity(verbosity);
-
-            // Signatures are of no value for gas reports
-            if !gas_reporting {
-                builder = builder.with_signature_identifier(sig_identifier.clone());
-            }
-
-            let mut decoder = builder.build();
-
-            // Decode the traces
-            let mut decoded_traces = Vec::with_capacity(result.traces.len());
-            for (kind, trace) in &result.traces {
-                decoder.identify(trace, &mut local_identifier);
-                decoder.identify(trace, &mut etherscan_identifier);
-
-                // verbosity:
-                // - 0..3: nothing
-                // - 3: only display traces for failed tests
-                // - 4: also display the setup trace for failed tests
-                // - 5..: display all traces for all tests
-                let should_include = match kind {
-                    TraceKind::Execution => {
-                        (verbosity == 3 && result.status.is_failure()) || verbosity >= 4
-                    }
-                    TraceKind::Setup => {
-                        (verbosity == 4 && result.status.is_failure()) || verbosity >= 5
-                    }
-                    TraceKind::Deployment => false,
-                };
-
-                if should_include {
-                    decoded_traces.push(render_trace_arena(trace, &decoder).await?);
-                }
-            }
-
-            if !decoded_traces.is_empty() {
-                println!("Traces:");
-                decoded_traces.into_iter().for_each(|trace| println!("{trace}"));
-            }
-
-            if gas_reporting {
-                gas_report.analyze(&result.traces, &decoder).await;
-            }
-        }
-        let block_outcome =
-            TestOutcome::new([(contract_name.clone(), suite_result)].into(), allow_failure);
-
-        total_passed += block_outcome.successes().count();
-        total_failed += block_outcome.failures().count();
-        total_skipped += block_outcome.skips().count();
-
-        println!("{}", block_outcome.summary());
-
-        if summary {
-            suite_results.push(block_outcome.clone());
-        }
-    }
-
-    if gas_reporting {
-        println!("{}", gas_report.finalize());
-    }
-
-    let num_test_suites = results.len();
-
-    if num_test_suites > 0 {
-        println!(
-            "{}",
-            format_aggregated_summary(num_test_suites, total_passed, total_failed, total_skipped)
-        );
-
-        if summary {
-            let mut summary_table = TestSummaryReporter::new(detailed);
-            println!("\n\nTest Summary:");
-            summary_table.print_summary(suite_results);
-        }
-    }
-
-    // reattach the task
-    let _results = handle.await?;
-
-    trace!(target: "forge::test", "received {} results", results.len());
-
-    Ok(TestOutcome::new(results, allow_failure))
-}
-
-=======
->>>>>>> cdbaf9dd
 #[cfg(test)]
 mod tests {
     use super::*;
