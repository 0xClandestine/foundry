use alloy_primitives::map::HashMap;
use clap::{Parser, ValueHint};
use eyre::{Context, Result};
<<<<<<< HEAD
use forge::{DepIdentifier, DepMap, Lockfile, FOUNDRY_LOCK};
use foundry_cli::{
    opts::Dependency,
    utils::{Git, LoadConfig, Submodules},
=======
use forge::{DepIdentifier, Lockfile, FOUNDRY_LOCK};
use foundry_cli::{
    opts::Dependency,
    utils::{Git, LoadConfig},
>>>>>>> ddf425de
};
use foundry_common::fs;
use foundry_config::{impl_figment_convert_basic, Config};
use std::path::PathBuf;

/// CLI arguments for `forge update`.
#[derive(Clone, Debug, Parser)]
pub struct UpdateArgs {
    /// The dependencies you want to update.
    dependencies: Vec<Dependency>,

    /// The project's root path.
    ///
    /// By default root of the Git repository, if in one,
    /// or the current working directory.
    #[arg(long, value_hint = ValueHint::DirPath, value_name = "PATH")]
    root: Option<PathBuf>,

    /// Override the up-to-date check.
    #[arg(short, long)]
    force: bool,

    /// Recursively update submodules.
    #[arg(short, long)]
    recursive: bool,
}
impl_figment_convert_basic!(UpdateArgs);

impl UpdateArgs {
    pub fn run(self) -> Result<()> {
        let config = self.load_config()?;
        // dep_overrides consists of absolute paths of dependencies and their tags
        let (root, _paths, dep_overrides) = dependencies_paths(&self.dependencies, &config)?;
        // Mapping of relative path of lib to its tag type
        // e.g "lib/forge-std" -> DepIdentifier::Tag { name: "v0.1.0", rev: "1234567" }
        let git = Git::new(&root);
        let foundry_lock_path = root.join(FOUNDRY_LOCK);

        let mut foundry_lock = Lockfile::new(&config.root).with_git(&git);
        let _out_of_sync_deps = foundry_lock.sync()?;
        let prev_len = foundry_lock.len();

<<<<<<< HEAD
        // Mapping of relative path of dependency to its override tag
        let mut overrides: DepMap = HashMap::default();
        // update the submodules' tags if any overrides are present
        for (dep_path, override_tag) in &dep_overrides {
            let rel_path = dep_path
                .strip_prefix(&root)
                .wrap_err("Dependency path is not relative to the repository root")?;
            if let Ok(dep_id) = DepIdentifier::resolve_type(&git, dep_path, override_tag) {
                foundry_lock.insert(rel_path.to_path_buf(), dep_id.clone());
                overrides.insert(rel_path.to_path_buf(), dep_id);
            } else {
                sh_warn!(
                    "Could not override submodule at {} with tag {}, try using forge install",
                    rel_path.display(),
                    override_tag
                )?;
=======
        // update the submodules' tags if any overrides are present

        if dep_overrides.is_empty() {
            // running `forge update`, update all deps
            foundry_lock.iter_mut().for_each(|(_path, dep_id)| {
                // Set overide flag to true if the dep is a branch
                if let DepIdentifier::Branch { .. } = dep_id {
                    dep_id.mark_overide();
                }
            });
        } else {
            for (dep_path, override_tag) in &dep_overrides {
                let rel_path = dep_path
                    .strip_prefix(&root)
                    .wrap_err("Dependency path is not relative to the repository root")?;
                if let Ok(dep_id) = DepIdentifier::resolve_type(&git, dep_path, override_tag) {
                    foundry_lock.override_dep(rel_path, dep_id)?
                } else {
                    sh_warn!(
                        "Could not override submodule at {} with tag {}, try using forge install",
                        rel_path.display(),
                        override_tag
                    )?;
                }
>>>>>>> ddf425de
            }
        }

        // fetch the latest changes for each submodule (recursively if flag is set)
        let git = Git::new(&root);
        if self.recursive {
            // update submodules recursively
            let update_paths = self.update_dep_paths(&foundry_lock);
            git.submodule_update(self.force, true, false, true, update_paths)?;
        } else {
            let update_paths = self.update_dep_paths(&foundry_lock);
            let is_empty = update_paths.is_empty();
            // update submodules
            git.submodule_update(self.force, true, false, false, update_paths)?;

            if !is_empty {
                // initialize submodules of each submodule recursively (otherwise direct submodule
                // dependencies will revert to last commit)
                git.submodule_foreach(false, "git submodule update --init --progress --recursive")?;
            }
        }

        // checkout the submodules at the correct tags
<<<<<<< HEAD
        for (path, tag) in foundry_lock.iter() {
            git.checkout_at(tag.checkout_id(), &root.join(path))?;
=======
        for (path, dep_id) in foundry_lock.iter() {
            git.checkout_at(dep_id.checkout_id(), &root.join(path))?;
>>>>>>> ddf425de
        }

        if prev_len != foundry_lock.len() ||
            foundry_lock.iter().any(|(_, dep_id)| dep_id.overriden())
        {
            fs::write_json_file(&foundry_lock_path, &foundry_lock)?;
        }

        Ok(())
    }

<<<<<<< HEAD
    /// Gets the relatives paths to the submodules that need to be updated.
    /// If None, it means all submodules need to be updated.
    fn update_paths(
        &self,
        paths: &[PathBuf],
        submodules: &Submodules,
        foundry_lock: &Lockfile<'_>,
        overrides: &HashMap<PathBuf, String>,
    ) -> Option<Vec<PathBuf>> {
        let paths_to_avoid = foundry_lock
            .iter()
            .filter_map(|(path, dep_id)| {
                // Don't update submodules that are pinned to a release tag / rev unless a override
                // has been specified.
                if let DepIdentifier::Tag { .. } | DepIdentifier::Rev(_) = dep_id {
                    if !overrides.contains_key(path) {
                        return Some(path.clone());
                    }
=======
    /// Returns the `lib/paths` of the dependencies that have been updated/overriden.
    fn update_dep_paths(&self, foundry_lock: &Lockfile<'_>) -> Vec<PathBuf> {
        foundry_lock
            .iter()
            .filter_map(|(path, dep_id)| {
                if dep_id.overriden() {
                    return Some(path.to_path_buf());
>>>>>>> ddf425de
                }
                None
            })
            .collect()
    }
}

/// Returns `(root, paths, overridden_deps_with_abosolute_paths)` where `root` is the root of the
/// Git repository and `paths` are the relative paths of the dependencies.
#[allow(clippy::type_complexity)]
pub fn dependencies_paths(
    deps: &[Dependency],
    config: &Config,
) -> Result<(PathBuf, Vec<PathBuf>, HashMap<PathBuf, String>)> {
    let git_root = Git::root_of(&config.root)?;
    let libs = config.install_lib_dir();

    let mut paths = Vec::with_capacity(deps.len());
    let mut overrides = HashMap::with_capacity_and_hasher(deps.len(), Default::default());
    for dep in deps {
        let name = dep.name();
        let dep_path = libs.join(name);
        if !dep_path.exists() {
            eyre::bail!("Could not find dependency {name:?} in {}", dep_path.display());
        }
        let rel_path = dep_path
            .strip_prefix(&git_root)
            .wrap_err("Library directory is not relative to the repository root")?;

        if let Some(tag) = &dep.tag {
            overrides.insert(dep_path.to_owned(), tag.to_owned());
        }
        paths.push(rel_path.to_owned());
    }
    Ok((git_root, paths, overrides))
}<|MERGE_RESOLUTION|>--- conflicted
+++ resolved
@@ -1,17 +1,10 @@
 use alloy_primitives::map::HashMap;
 use clap::{Parser, ValueHint};
 use eyre::{Context, Result};
-<<<<<<< HEAD
-use forge::{DepIdentifier, DepMap, Lockfile, FOUNDRY_LOCK};
-use foundry_cli::{
-    opts::Dependency,
-    utils::{Git, LoadConfig, Submodules},
-=======
 use forge::{DepIdentifier, Lockfile, FOUNDRY_LOCK};
 use foundry_cli::{
     opts::Dependency,
     utils::{Git, LoadConfig},
->>>>>>> ddf425de
 };
 use foundry_common::fs;
 use foundry_config::{impl_figment_convert_basic, Config};
@@ -54,24 +47,6 @@
         let _out_of_sync_deps = foundry_lock.sync()?;
         let prev_len = foundry_lock.len();
 
-<<<<<<< HEAD
-        // Mapping of relative path of dependency to its override tag
-        let mut overrides: DepMap = HashMap::default();
-        // update the submodules' tags if any overrides are present
-        for (dep_path, override_tag) in &dep_overrides {
-            let rel_path = dep_path
-                .strip_prefix(&root)
-                .wrap_err("Dependency path is not relative to the repository root")?;
-            if let Ok(dep_id) = DepIdentifier::resolve_type(&git, dep_path, override_tag) {
-                foundry_lock.insert(rel_path.to_path_buf(), dep_id.clone());
-                overrides.insert(rel_path.to_path_buf(), dep_id);
-            } else {
-                sh_warn!(
-                    "Could not override submodule at {} with tag {}, try using forge install",
-                    rel_path.display(),
-                    override_tag
-                )?;
-=======
         // update the submodules' tags if any overrides are present
 
         if dep_overrides.is_empty() {
@@ -96,7 +71,6 @@
                         override_tag
                     )?;
                 }
->>>>>>> ddf425de
             }
         }
 
@@ -120,13 +94,8 @@
         }
 
         // checkout the submodules at the correct tags
-<<<<<<< HEAD
-        for (path, tag) in foundry_lock.iter() {
-            git.checkout_at(tag.checkout_id(), &root.join(path))?;
-=======
         for (path, dep_id) in foundry_lock.iter() {
             git.checkout_at(dep_id.checkout_id(), &root.join(path))?;
->>>>>>> ddf425de
         }
 
         if prev_len != foundry_lock.len() ||
@@ -138,26 +107,6 @@
         Ok(())
     }
 
-<<<<<<< HEAD
-    /// Gets the relatives paths to the submodules that need to be updated.
-    /// If None, it means all submodules need to be updated.
-    fn update_paths(
-        &self,
-        paths: &[PathBuf],
-        submodules: &Submodules,
-        foundry_lock: &Lockfile<'_>,
-        overrides: &HashMap<PathBuf, String>,
-    ) -> Option<Vec<PathBuf>> {
-        let paths_to_avoid = foundry_lock
-            .iter()
-            .filter_map(|(path, dep_id)| {
-                // Don't update submodules that are pinned to a release tag / rev unless a override
-                // has been specified.
-                if let DepIdentifier::Tag { .. } | DepIdentifier::Rev(_) = dep_id {
-                    if !overrides.contains_key(path) {
-                        return Some(path.clone());
-                    }
-=======
     /// Returns the `lib/paths` of the dependencies that have been updated/overriden.
     fn update_dep_paths(&self, foundry_lock: &Lockfile<'_>) -> Vec<PathBuf> {
         foundry_lock
@@ -165,7 +114,6 @@
             .filter_map(|(path, dep_id)| {
                 if dep_id.overriden() {
                     return Some(path.to_path_buf());
->>>>>>> ddf425de
                 }
                 None
             })
