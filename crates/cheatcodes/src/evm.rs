//! Implementations of [`Evm`](spec::Group::Evm) cheatcodes.

use crate::{
    BroadcastableTransaction, Cheatcode, Cheatcodes, CheatcodesExecutor, CheatsCtxt, Error, Result,
    Vm::*,
    inspector::{Ecx, RecordDebugStepInfo},
};
use alloy_consensus::TxEnvelope;
use alloy_genesis::{Genesis, GenesisAccount};
use alloy_primitives::{Address, B256, Bytes, U256, map::HashMap};
use alloy_rlp::Decodable;
use alloy_sol_types::SolValue;
use foundry_common::fs::{read_json_file, write_json_file};
use foundry_evm_core::{
    ContextExt,
    backend::{DatabaseExt, RevertStateSnapshotAction},
    constants::{CALLER, CHEATCODE_ADDRESS, HARDHAT_CONSOLE_ADDRESS, TEST_CONTRACT_ADDRESS},
};
use foundry_evm_traces::StackSnapshotType;
use itertools::Itertools;
use rand::Rng;
use revm::{
    bytecode::Bytecode,
    context::{Block, JournalTr},
<<<<<<< HEAD
    primitives::{
        eip4844::{BLOB_BASE_FEE_UPDATE_FRACTION_CANCUN, BLOB_BASE_FEE_UPDATE_FRACTION_PRAGUE},
        hardfork::SpecId,
        KECCAK_EMPTY,
    },
=======
    primitives::{KECCAK_EMPTY, hardfork::SpecId},
>>>>>>> 60923175
    state::Account,
};
use std::{
    collections::{BTreeMap, btree_map::Entry},
    fmt::Display,
    path::Path,
};

mod record_debug_step;
use record_debug_step::{convert_call_trace_to_debug_step, flatten_call_trace};
use serde::Serialize;

mod fork;
pub(crate) mod mapping;
pub(crate) mod mock;
pub(crate) mod prank;

/// Records storage slots reads and writes.
#[derive(Clone, Debug, Default)]
pub struct RecordAccess {
    /// Storage slots reads.
    pub reads: HashMap<Address, Vec<U256>>,
    /// Storage slots writes.
    pub writes: HashMap<Address, Vec<U256>>,
}

impl RecordAccess {
    /// Records a read access to a storage slot.
    pub fn record_read(&mut self, target: Address, slot: U256) {
        self.reads.entry(target).or_default().push(slot);
    }

    /// Records a write access to a storage slot.
    ///
    /// This also records a read internally as `SSTORE` does an implicit `SLOAD`.
    pub fn record_write(&mut self, target: Address, slot: U256) {
        self.record_read(target, slot);
        self.writes.entry(target).or_default().push(slot);
    }

    /// Clears the recorded reads and writes.
    pub fn clear(&mut self) {
        // Also frees memory.
        *self = Default::default();
    }
}

/// Records the `snapshotGas*` cheatcodes.
#[derive(Clone, Debug)]
pub struct GasRecord {
    /// The group name of the gas snapshot.
    pub group: String,
    /// The name of the gas snapshot.
    pub name: String,
    /// The total gas used in the gas snapshot.
    pub gas_used: u64,
    /// Depth at which the gas snapshot was taken.
    pub depth: usize,
}

/// Records `deal` cheatcodes
#[derive(Clone, Debug)]
pub struct DealRecord {
    /// Target of the deal.
    pub address: Address,
    /// The balance of the address before deal was applied
    pub old_balance: U256,
    /// Balance after deal was applied
    pub new_balance: U256,
}

/// Storage slot diff info.
#[derive(Serialize, Default)]
#[serde(rename_all = "camelCase")]
struct SlotStateDiff {
    /// Initial storage value.
    previous_value: B256,
    /// Current storage value.
    new_value: B256,
}

/// Balance diff info.
#[derive(Serialize, Default)]
#[serde(rename_all = "camelCase")]
struct BalanceDiff {
    /// Initial storage value.
    previous_value: U256,
    /// Current storage value.
    new_value: U256,
}

/// Account state diff info.
#[derive(Serialize, Default)]
#[serde(rename_all = "camelCase")]
struct AccountStateDiffs {
    /// Address label, if any set.
    label: Option<String>,
    /// Account balance changes.
    balance_diff: Option<BalanceDiff>,
    /// State changes, per slot.
    state_diff: BTreeMap<B256, SlotStateDiff>,
}

impl Display for AccountStateDiffs {
    fn fmt(&self, f: &mut std::fmt::Formatter<'_>) -> eyre::Result<(), std::fmt::Error> {
        // Print changed account.
        if let Some(label) = &self.label {
            writeln!(f, "label: {label}")?;
        }
        // Print balance diff if changed.
        if let Some(balance_diff) = &self.balance_diff
            && balance_diff.previous_value != balance_diff.new_value
        {
            writeln!(
                f,
                "- balance diff: {} → {}",
                balance_diff.previous_value, balance_diff.new_value
            )?;
        }
        // Print state diff if any.
        if !&self.state_diff.is_empty() {
            writeln!(f, "- state diff:")?;
            for (slot, slot_changes) in &self.state_diff {
                writeln!(
                    f,
                    "@ {slot}: {} → {}",
                    slot_changes.previous_value, slot_changes.new_value
                )?;
            }
        }

        Ok(())
    }
}

impl Cheatcode for addrCall {
    fn apply(&self, _state: &mut Cheatcodes) -> Result {
        let Self { privateKey } = self;
        let wallet = super::crypto::parse_wallet(privateKey)?;
        Ok(wallet.address().abi_encode())
    }
}

impl Cheatcode for getNonce_0Call {
    fn apply_stateful(&self, ccx: &mut CheatsCtxt) -> Result {
        let Self { account } = self;
        get_nonce(ccx, account)
    }
}

impl Cheatcode for getNonce_1Call {
    fn apply_stateful(&self, ccx: &mut CheatsCtxt) -> Result {
        let Self { wallet } = self;
        get_nonce(ccx, &wallet.addr)
    }
}

impl Cheatcode for loadCall {
    fn apply_stateful(&self, ccx: &mut CheatsCtxt) -> Result {
        let Self { target, slot } = *self;
        ensure_not_precompile!(&target, ccx);
        ccx.ecx.journaled_state.load_account(target)?;
        let mut val = ccx.ecx.journaled_state.sload(target, slot.into())?;

        if val.is_cold && val.data.is_zero() {
            if ccx.state.has_arbitrary_storage(&target) {
                // If storage slot is untouched and load from a target with arbitrary storage,
                // then set random value for current slot.
                let rand_value = ccx.state.rng().random();
                ccx.state.arbitrary_storage.as_mut().unwrap().save(
                    ccx.ecx,
                    target,
                    slot.into(),
                    rand_value,
                );
                val.data = rand_value;
            } else if ccx.state.is_arbitrary_storage_copy(&target) {
                // If storage slot is untouched and load from a target that copies storage from
                // a source address with arbitrary storage, then copy existing arbitrary value.
                // If no arbitrary value generated yet, then the random one is saved and set.
                let rand_value = ccx.state.rng().random();
                val.data = ccx.state.arbitrary_storage.as_mut().unwrap().copy(
                    ccx.ecx,
                    target,
                    slot.into(),
                    rand_value,
                );
            }
        }

        Ok(val.abi_encode())
    }
}

impl Cheatcode for loadAllocsCall {
    fn apply_stateful(&self, ccx: &mut CheatsCtxt) -> Result {
        let Self { pathToAllocsJson } = self;

        let path = Path::new(pathToAllocsJson);
        ensure!(path.exists(), "allocs file does not exist: {pathToAllocsJson}");

        // Let's first assume we're reading a file with only the allocs.
        let allocs: BTreeMap<Address, GenesisAccount> = match read_json_file(path) {
            Ok(allocs) => allocs,
            Err(_) => {
                // Let's try and read from a genesis file, and extract allocs.
                let genesis = read_json_file::<Genesis>(path)?;
                genesis.alloc
            }
        };

        // Then, load the allocs into the database.
        let (db, journal, _) = ccx.ecx.as_db_env_and_journal();
        db.load_allocs(&allocs, journal)
            .map(|()| Vec::default())
            .map_err(|e| fmt_err!("failed to load allocs: {e}"))
    }
}

impl Cheatcode for cloneAccountCall {
    fn apply_stateful(&self, ccx: &mut CheatsCtxt) -> Result {
        let Self { source, target } = self;

        let (db, journal, _) = ccx.ecx.as_db_env_and_journal();
        let account = journal.load_account(db, *source)?;
        let genesis = &genesis_account(account.data);
        db.clone_account(genesis, target, journal)?;
        // Cloned account should persist in forked envs.
        ccx.ecx.journaled_state.database.add_persistent_account(*target);
        Ok(Default::default())
    }
}

impl Cheatcode for dumpStateCall {
    fn apply_stateful(&self, ccx: &mut CheatsCtxt) -> Result {
        let Self { pathToStateJson } = self;
        let path = Path::new(pathToStateJson);

        // Do not include system account or empty accounts in the dump.
        let skip = |key: &Address, val: &Account| {
            key == &CHEATCODE_ADDRESS
                || key == &CALLER
                || key == &HARDHAT_CONSOLE_ADDRESS
                || key == &TEST_CONTRACT_ADDRESS
                || key == &ccx.caller
                || key == &ccx.state.config.evm_opts.sender
                || val.is_empty()
        };

        let alloc = ccx
            .ecx
            .journaled_state
            .state()
            .iter_mut()
            .filter(|(key, val)| !skip(key, val))
            .map(|(key, val)| (key, genesis_account(val)))
            .collect::<BTreeMap<_, _>>();

        write_json_file(path, &alloc)?;
        Ok(Default::default())
    }
}

impl Cheatcode for recordCall {
    fn apply(&self, state: &mut Cheatcodes) -> Result {
        let Self {} = self;
        state.recording_accesses = true;
        state.accesses.clear();
        Ok(Default::default())
    }
}

impl Cheatcode for stopRecordCall {
    fn apply(&self, state: &mut Cheatcodes) -> Result {
        state.recording_accesses = false;
        Ok(Default::default())
    }
}

impl Cheatcode for accessesCall {
    fn apply(&self, state: &mut Cheatcodes) -> Result {
        let Self { target } = *self;
        let result = (
            state.accesses.reads.entry(target).or_default().as_slice(),
            state.accesses.writes.entry(target).or_default().as_slice(),
        );
        Ok(result.abi_encode_params())
    }
}

impl Cheatcode for recordLogsCall {
    fn apply(&self, state: &mut Cheatcodes) -> Result {
        let Self {} = self;
        state.recorded_logs = Some(Default::default());
        Ok(Default::default())
    }
}

impl Cheatcode for getRecordedLogsCall {
    fn apply(&self, state: &mut Cheatcodes) -> Result {
        let Self {} = self;
        Ok(state.recorded_logs.replace(Default::default()).unwrap_or_default().abi_encode())
    }
}

impl Cheatcode for pauseGasMeteringCall {
    fn apply(&self, state: &mut Cheatcodes) -> Result {
        let Self {} = self;
        state.gas_metering.paused = true;
        Ok(Default::default())
    }
}

impl Cheatcode for resumeGasMeteringCall {
    fn apply(&self, state: &mut Cheatcodes) -> Result {
        let Self {} = self;
        state.gas_metering.resume();
        Ok(Default::default())
    }
}

impl Cheatcode for resetGasMeteringCall {
    fn apply(&self, state: &mut Cheatcodes) -> Result {
        let Self {} = self;
        state.gas_metering.reset();
        Ok(Default::default())
    }
}

impl Cheatcode for lastCallGasCall {
    fn apply(&self, state: &mut Cheatcodes) -> Result {
        let Self {} = self;
        let Some(last_call_gas) = &state.gas_metering.last_call_gas else {
            bail!("no external call was made yet");
        };
        Ok(last_call_gas.abi_encode())
    }
}

impl Cheatcode for chainIdCall {
    fn apply_stateful(&self, ccx: &mut CheatsCtxt) -> Result {
        let Self { newChainId } = self;
        ensure!(*newChainId <= U256::from(u64::MAX), "chain ID must be less than 2^64 - 1");
        ccx.ecx.cfg.chain_id = newChainId.to();
        Ok(Default::default())
    }
}

impl Cheatcode for coinbaseCall {
    fn apply_stateful(&self, ccx: &mut CheatsCtxt) -> Result {
        let Self { newCoinbase } = self;
        ccx.ecx.block.beneficiary = *newCoinbase;
        Ok(Default::default())
    }
}

impl Cheatcode for difficultyCall {
    fn apply_stateful(&self, ccx: &mut CheatsCtxt) -> Result {
        let Self { newDifficulty } = self;
        ensure!(
            ccx.ecx.cfg.spec < SpecId::MERGE,
            "`difficulty` is not supported after the Paris hard fork, use `prevrandao` instead; \
             see EIP-4399: https://eips.ethereum.org/EIPS/eip-4399"
        );
        ccx.ecx.block.difficulty = *newDifficulty;
        Ok(Default::default())
    }
}

impl Cheatcode for feeCall {
    fn apply_stateful(&self, ccx: &mut CheatsCtxt) -> Result {
        let Self { newBasefee } = self;
        ensure!(*newBasefee <= U256::from(u64::MAX), "base fee must be less than 2^64 - 1");
        ccx.ecx.block.basefee = newBasefee.saturating_to();
        Ok(Default::default())
    }
}

impl Cheatcode for prevrandao_0Call {
    fn apply_stateful(&self, ccx: &mut CheatsCtxt) -> Result {
        let Self { newPrevrandao } = self;
        ensure!(
            ccx.ecx.cfg.spec >= SpecId::MERGE,
            "`prevrandao` is not supported before the Paris hard fork, use `difficulty` instead; \
             see EIP-4399: https://eips.ethereum.org/EIPS/eip-4399"
        );
        ccx.ecx.block.prevrandao = Some(*newPrevrandao);
        Ok(Default::default())
    }
}

impl Cheatcode for prevrandao_1Call {
    fn apply_stateful(&self, ccx: &mut CheatsCtxt) -> Result {
        let Self { newPrevrandao } = self;
        ensure!(
            ccx.ecx.cfg.spec >= SpecId::MERGE,
            "`prevrandao` is not supported before the Paris hard fork, use `difficulty` instead; \
             see EIP-4399: https://eips.ethereum.org/EIPS/eip-4399"
        );
        ccx.ecx.block.prevrandao = Some((*newPrevrandao).into());
        Ok(Default::default())
    }
}

impl Cheatcode for blobhashesCall {
    fn apply_stateful(&self, ccx: &mut CheatsCtxt) -> Result {
        let Self { hashes } = self;
        ensure!(
            ccx.ecx.cfg.spec >= SpecId::CANCUN,
            "`blobhashes` is not supported before the Cancun hard fork; \
             see EIP-4844: https://eips.ethereum.org/EIPS/eip-4844"
        );
        ccx.ecx.tx.blob_hashes.clone_from(hashes);
        Ok(Default::default())
    }
}

impl Cheatcode for getBlobhashesCall {
    fn apply_stateful(&self, ccx: &mut CheatsCtxt) -> Result {
        let Self {} = self;
        ensure!(
            ccx.ecx.cfg.spec >= SpecId::CANCUN,
            "`getBlobhashes` is not supported before the Cancun hard fork; \
             see EIP-4844: https://eips.ethereum.org/EIPS/eip-4844"
        );
        Ok(ccx.ecx.tx.blob_hashes.clone().abi_encode())
    }
}

impl Cheatcode for rollCall {
    fn apply_stateful(&self, ccx: &mut CheatsCtxt) -> Result {
        let Self { newHeight } = self;
        ccx.ecx.block.number = *newHeight;
        Ok(Default::default())
    }
}

impl Cheatcode for getBlockNumberCall {
    fn apply_stateful(&self, ccx: &mut CheatsCtxt) -> Result {
        let Self {} = self;
        Ok(ccx.ecx.block.number.abi_encode())
    }
}

impl Cheatcode for txGasPriceCall {
    fn apply_stateful(&self, ccx: &mut CheatsCtxt) -> Result {
        let Self { newGasPrice } = self;
        ensure!(*newGasPrice <= U256::from(u64::MAX), "gas price must be less than 2^64 - 1");
        ccx.ecx.tx.gas_price = newGasPrice.saturating_to();
        Ok(Default::default())
    }
}

impl Cheatcode for warpCall {
    fn apply_stateful(&self, ccx: &mut CheatsCtxt) -> Result {
        let Self { newTimestamp } = self;
        ccx.ecx.block.timestamp = *newTimestamp;
        Ok(Default::default())
    }
}

impl Cheatcode for getBlockTimestampCall {
    fn apply_stateful(&self, ccx: &mut CheatsCtxt) -> Result {
        let Self {} = self;
        Ok(ccx.ecx.block.timestamp.abi_encode())
    }
}

impl Cheatcode for blobBaseFeeCall {
    fn apply_stateful(&self, ccx: &mut CheatsCtxt) -> Result {
        let Self { newBlobBaseFee } = self;
        ensure!(
            ccx.ecx.cfg.spec >= SpecId::CANCUN,
            "`blobBaseFee` is not supported before the Cancun hard fork; \
             see EIP-4844: https://eips.ethereum.org/EIPS/eip-4844"
        );

        let base_fee_fraction_update = if ccx.ecx.cfg.spec >= SpecId::PRAGUE {
            BLOB_BASE_FEE_UPDATE_FRACTION_PRAGUE
        } else {
            BLOB_BASE_FEE_UPDATE_FRACTION_CANCUN
        };

        ccx.ecx
            .block
            .set_blob_excess_gas_and_price((*newBlobBaseFee).to(), base_fee_fraction_update);
        Ok(Default::default())
    }
}

impl Cheatcode for getBlobBaseFeeCall {
    fn apply_stateful(&self, ccx: &mut CheatsCtxt) -> Result {
        let Self {} = self;
        Ok(ccx.ecx.block.blob_excess_gas().unwrap_or(0).abi_encode())
    }
}

impl Cheatcode for dealCall {
    fn apply_stateful(&self, ccx: &mut CheatsCtxt) -> Result {
        let Self { account: address, newBalance: new_balance } = *self;
        let account = journaled_account(ccx.ecx, address)?;
        let old_balance = std::mem::replace(&mut account.info.balance, new_balance);
        let record = DealRecord { address, old_balance, new_balance };
        ccx.state.eth_deals.push(record);
        Ok(Default::default())
    }
}

impl Cheatcode for etchCall {
    fn apply_stateful(&self, ccx: &mut CheatsCtxt) -> Result {
        let Self { target, newRuntimeBytecode } = self;
        ensure_not_precompile!(target, ccx);
        ccx.ecx.journaled_state.load_account(*target)?;
        let bytecode = Bytecode::new_raw_checked(Bytes::copy_from_slice(newRuntimeBytecode))
            .map_err(|e| fmt_err!("failed to create bytecode: {e}"))?;
        ccx.ecx.journaled_state.set_code(*target, bytecode);
        Ok(Default::default())
    }
}

impl Cheatcode for resetNonceCall {
    fn apply_stateful(&self, ccx: &mut CheatsCtxt) -> Result {
        let Self { account } = self;
        let account = journaled_account(ccx.ecx, *account)?;
        // Per EIP-161, EOA nonces start at 0, but contract nonces
        // start at 1. Comparing by code_hash instead of code
        // to avoid hitting the case where account's code is None.
        let empty = account.info.code_hash == KECCAK_EMPTY;
        let nonce = if empty { 0 } else { 1 };
        account.info.nonce = nonce;
        debug!(target: "cheatcodes", nonce, "reset");
        Ok(Default::default())
    }
}

impl Cheatcode for setNonceCall {
    fn apply_stateful(&self, ccx: &mut CheatsCtxt) -> Result {
        let Self { account, newNonce } = *self;
        let account = journaled_account(ccx.ecx, account)?;
        // nonce must increment only
        let current = account.info.nonce;
        ensure!(
            newNonce >= current,
            "new nonce ({newNonce}) must be strictly equal to or higher than the \
             account's current nonce ({current})"
        );
        account.info.nonce = newNonce;
        Ok(Default::default())
    }
}

impl Cheatcode for setNonceUnsafeCall {
    fn apply_stateful(&self, ccx: &mut CheatsCtxt) -> Result {
        let Self { account, newNonce } = *self;
        let account = journaled_account(ccx.ecx, account)?;
        account.info.nonce = newNonce;
        Ok(Default::default())
    }
}

impl Cheatcode for storeCall {
    fn apply_stateful(&self, ccx: &mut CheatsCtxt) -> Result {
        let Self { target, slot, value } = *self;
        ensure_not_precompile!(&target, ccx);
        // ensure the account is touched
        let _ = journaled_account(ccx.ecx, target)?;
        ccx.ecx.journaled_state.sstore(target, slot.into(), value.into())?;
        Ok(Default::default())
    }
}

impl Cheatcode for coolCall {
    fn apply_stateful(&self, ccx: &mut CheatsCtxt) -> Result {
        let Self { target } = self;
        if let Some(account) = ccx.ecx.journaled_state.state.get_mut(target) {
            account.unmark_touch();
            account.storage.values_mut().for_each(|slot| slot.mark_cold());
        }
        Ok(Default::default())
    }
}

impl Cheatcode for accessListCall {
    fn apply(&self, state: &mut Cheatcodes) -> Result {
        let Self { access } = self;
        let access_list = access
            .iter()
            .map(|item| {
                let keys = item.storageKeys.iter().map(|key| B256::from(*key)).collect_vec();
                alloy_rpc_types::AccessListItem { address: item.target, storage_keys: keys }
            })
            .collect_vec();
        state.access_list = Some(alloy_rpc_types::AccessList::from(access_list));
        Ok(Default::default())
    }
}

impl Cheatcode for noAccessListCall {
    fn apply(&self, state: &mut Cheatcodes) -> Result {
        let Self {} = self;
        // Set to empty option in order to override previous applied access list.
        if state.access_list.is_some() {
            state.access_list = Some(alloy_rpc_types::AccessList::default());
        }
        Ok(Default::default())
    }
}

impl Cheatcode for warmSlotCall {
    fn apply_stateful(&self, ccx: &mut CheatsCtxt) -> Result {
        let Self { target, slot } = *self;
        set_cold_slot(ccx, target, slot.into(), false);
        Ok(Default::default())
    }
}

impl Cheatcode for coolSlotCall {
    fn apply_stateful(&self, ccx: &mut CheatsCtxt) -> Result {
        let Self { target, slot } = *self;
        set_cold_slot(ccx, target, slot.into(), true);
        Ok(Default::default())
    }
}

impl Cheatcode for readCallersCall {
    fn apply_stateful(&self, ccx: &mut CheatsCtxt) -> Result {
        let Self {} = self;
        read_callers(ccx.state, &ccx.ecx.tx.caller, ccx.ecx.journaled_state.depth())
    }
}

impl Cheatcode for snapshotValue_0Call {
    fn apply_stateful(&self, ccx: &mut CheatsCtxt) -> Result {
        let Self { name, value } = self;
        inner_value_snapshot(ccx, None, Some(name.clone()), value.to_string())
    }
}

impl Cheatcode for snapshotValue_1Call {
    fn apply_stateful(&self, ccx: &mut CheatsCtxt) -> Result {
        let Self { group, name, value } = self;
        inner_value_snapshot(ccx, Some(group.clone()), Some(name.clone()), value.to_string())
    }
}

impl Cheatcode for snapshotGasLastCall_0Call {
    fn apply_stateful(&self, ccx: &mut CheatsCtxt) -> Result {
        let Self { name } = self;
        let Some(last_call_gas) = &ccx.state.gas_metering.last_call_gas else {
            bail!("no external call was made yet");
        };
        inner_last_gas_snapshot(ccx, None, Some(name.clone()), last_call_gas.gasTotalUsed)
    }
}

impl Cheatcode for snapshotGasLastCall_1Call {
    fn apply_stateful(&self, ccx: &mut CheatsCtxt) -> Result {
        let Self { name, group } = self;
        let Some(last_call_gas) = &ccx.state.gas_metering.last_call_gas else {
            bail!("no external call was made yet");
        };
        inner_last_gas_snapshot(
            ccx,
            Some(group.clone()),
            Some(name.clone()),
            last_call_gas.gasTotalUsed,
        )
    }
}

impl Cheatcode for startSnapshotGas_0Call {
    fn apply_stateful(&self, ccx: &mut CheatsCtxt) -> Result {
        let Self { name } = self;
        inner_start_gas_snapshot(ccx, None, Some(name.clone()))
    }
}

impl Cheatcode for startSnapshotGas_1Call {
    fn apply_stateful(&self, ccx: &mut CheatsCtxt) -> Result {
        let Self { group, name } = self;
        inner_start_gas_snapshot(ccx, Some(group.clone()), Some(name.clone()))
    }
}

impl Cheatcode for stopSnapshotGas_0Call {
    fn apply_stateful(&self, ccx: &mut CheatsCtxt) -> Result {
        let Self {} = self;
        inner_stop_gas_snapshot(ccx, None, None)
    }
}

impl Cheatcode for stopSnapshotGas_1Call {
    fn apply_stateful(&self, ccx: &mut CheatsCtxt) -> Result {
        let Self { name } = self;
        inner_stop_gas_snapshot(ccx, None, Some(name.clone()))
    }
}

impl Cheatcode for stopSnapshotGas_2Call {
    fn apply_stateful(&self, ccx: &mut CheatsCtxt) -> Result {
        let Self { group, name } = self;
        inner_stop_gas_snapshot(ccx, Some(group.clone()), Some(name.clone()))
    }
}

// Deprecated in favor of `snapshotStateCall`
impl Cheatcode for snapshotCall {
    fn apply_stateful(&self, ccx: &mut CheatsCtxt) -> Result {
        let Self {} = self;
        inner_snapshot_state(ccx)
    }
}

impl Cheatcode for snapshotStateCall {
    fn apply_stateful(&self, ccx: &mut CheatsCtxt) -> Result {
        let Self {} = self;
        inner_snapshot_state(ccx)
    }
}

// Deprecated in favor of `revertToStateCall`
impl Cheatcode for revertToCall {
    fn apply_stateful(&self, ccx: &mut CheatsCtxt) -> Result {
        let Self { snapshotId } = self;
        inner_revert_to_state(ccx, *snapshotId)
    }
}

impl Cheatcode for revertToStateCall {
    fn apply_stateful(&self, ccx: &mut CheatsCtxt) -> Result {
        let Self { snapshotId } = self;
        inner_revert_to_state(ccx, *snapshotId)
    }
}

// Deprecated in favor of `revertToStateAndDeleteCall`
impl Cheatcode for revertToAndDeleteCall {
    fn apply_stateful(&self, ccx: &mut CheatsCtxt) -> Result {
        let Self { snapshotId } = self;
        inner_revert_to_state_and_delete(ccx, *snapshotId)
    }
}

impl Cheatcode for revertToStateAndDeleteCall {
    fn apply_stateful(&self, ccx: &mut CheatsCtxt) -> Result {
        let Self { snapshotId } = self;
        inner_revert_to_state_and_delete(ccx, *snapshotId)
    }
}

// Deprecated in favor of `deleteStateSnapshotCall`
impl Cheatcode for deleteSnapshotCall {
    fn apply_stateful(&self, ccx: &mut CheatsCtxt) -> Result {
        let Self { snapshotId } = self;
        inner_delete_state_snapshot(ccx, *snapshotId)
    }
}

impl Cheatcode for deleteStateSnapshotCall {
    fn apply_stateful(&self, ccx: &mut CheatsCtxt) -> Result {
        let Self { snapshotId } = self;
        inner_delete_state_snapshot(ccx, *snapshotId)
    }
}

// Deprecated in favor of `deleteStateSnapshotsCall`
impl Cheatcode for deleteSnapshotsCall {
    fn apply_stateful(&self, ccx: &mut CheatsCtxt) -> Result {
        let Self {} = self;
        inner_delete_state_snapshots(ccx)
    }
}

impl Cheatcode for deleteStateSnapshotsCall {
    fn apply_stateful(&self, ccx: &mut CheatsCtxt) -> Result {
        let Self {} = self;
        inner_delete_state_snapshots(ccx)
    }
}

impl Cheatcode for startStateDiffRecordingCall {
    fn apply(&self, state: &mut Cheatcodes) -> Result {
        let Self {} = self;
        state.recorded_account_diffs_stack = Some(Default::default());
        Ok(Default::default())
    }
}

impl Cheatcode for stopAndReturnStateDiffCall {
    fn apply(&self, state: &mut Cheatcodes) -> Result {
        let Self {} = self;
        get_state_diff(state)
    }
}

impl Cheatcode for getStateDiffCall {
    fn apply(&self, state: &mut Cheatcodes) -> Result {
        let mut diffs = String::new();
        let state_diffs = get_recorded_state_diffs(state);
        for (address, state_diffs) in state_diffs {
            diffs.push_str(&format!("{address}\n"));
            diffs.push_str(&format!("{state_diffs}\n"));
        }
        Ok(diffs.abi_encode())
    }
}

impl Cheatcode for getStateDiffJsonCall {
    fn apply(&self, state: &mut Cheatcodes) -> Result {
        let state_diffs = get_recorded_state_diffs(state);
        Ok(serde_json::to_string(&state_diffs)?.abi_encode())
    }
}

impl Cheatcode for broadcastRawTransactionCall {
    fn apply_full(&self, ccx: &mut CheatsCtxt, executor: &mut dyn CheatcodesExecutor) -> Result {
        let tx = TxEnvelope::decode(&mut self.data.as_ref())
            .map_err(|err| fmt_err!("failed to decode RLP-encoded transaction: {err}"))?;

        let (db, journal, env) = ccx.ecx.as_db_env_and_journal();
        db.transact_from_tx(
            &tx.clone().into(),
            env.to_owned(),
            journal,
            &mut *executor.get_inspector(ccx.state),
        )?;

        if ccx.state.broadcast.is_some() {
            ccx.state.broadcastable_transactions.push_back(BroadcastableTransaction {
                rpc: ccx.ecx.journaled_state.database.active_fork_url(),
                transaction: tx.try_into()?,
            });
        }

        Ok(Default::default())
    }
}

impl Cheatcode for setBlockhashCall {
    fn apply_stateful(&self, ccx: &mut CheatsCtxt) -> Result {
        let Self { blockNumber, blockHash } = *self;
        ensure!(blockNumber <= U256::from(u64::MAX), "blockNumber must be less than 2^64 - 1");
        ensure!(
            blockNumber <= U256::from(ccx.ecx.block.number),
            "block number must be less than or equal to the current block number"
        );

        ccx.ecx.journaled_state.database.set_blockhash(blockNumber, blockHash);

        Ok(Default::default())
    }
}

impl Cheatcode for startDebugTraceRecordingCall {
    fn apply_full(&self, ccx: &mut CheatsCtxt, executor: &mut dyn CheatcodesExecutor) -> Result {
        let Some(tracer) = executor.tracing_inspector().and_then(|t| t.as_mut()) else {
            return Err(Error::from("no tracer initiated, consider adding -vvv flag"));
        };

        let mut info = RecordDebugStepInfo {
            // will be updated later
            start_node_idx: 0,
            // keep the original config to revert back later
            original_tracer_config: *tracer.config(),
        };

        // turn on tracer configuration for recording
        tracer.update_config(|config| {
            config
                .set_steps(true)
                .set_memory_snapshots(true)
                .set_stack_snapshots(StackSnapshotType::Full)
        });

        // track where the recording starts
        if let Some(last_node) = tracer.traces().nodes().last() {
            info.start_node_idx = last_node.idx;
        }

        ccx.state.record_debug_steps_info = Some(info);
        Ok(Default::default())
    }
}

impl Cheatcode for stopAndReturnDebugTraceRecordingCall {
    fn apply_full(&self, ccx: &mut CheatsCtxt, executor: &mut dyn CheatcodesExecutor) -> Result {
        let Some(tracer) = executor.tracing_inspector().and_then(|t| t.as_mut()) else {
            return Err(Error::from("no tracer initiated, consider adding -vvv flag"));
        };

        let Some(record_info) = ccx.state.record_debug_steps_info else {
            return Err(Error::from("nothing recorded"));
        };

        // Use the trace nodes to flatten the call trace
        let root = tracer.traces();
        let steps = flatten_call_trace(0, root, record_info.start_node_idx);

        let debug_steps: Vec<DebugStep> =
            steps.iter().map(|&step| convert_call_trace_to_debug_step(step)).collect();
        // Free up memory by clearing the steps if they are not recorded outside of cheatcode usage.
        if !record_info.original_tracer_config.record_steps {
            tracer.traces_mut().nodes_mut().iter_mut().for_each(|node| {
                node.trace.steps = Vec::new();
                node.logs = Vec::new();
                node.ordering = Vec::new();
            });
        }

        // Revert the tracer config to the one before recording
        tracer.update_config(|_config| record_info.original_tracer_config);

        // Clean up the recording info
        ccx.state.record_debug_steps_info = None;

        Ok(debug_steps.abi_encode())
    }
}

pub(super) fn get_nonce(ccx: &mut CheatsCtxt, address: &Address) -> Result {
    let account = ccx.ecx.journaled_state.load_account(*address)?;
    Ok(account.info.nonce.abi_encode())
}

fn inner_snapshot_state(ccx: &mut CheatsCtxt) -> Result {
    let (db, journal, mut env) = ccx.ecx.as_db_env_and_journal();
    Ok(db.snapshot_state(journal, &mut env).abi_encode())
}

fn inner_revert_to_state(ccx: &mut CheatsCtxt, snapshot_id: U256) -> Result {
    let (db, journal, mut env) = ccx.ecx.as_db_env_and_journal();
    let result = if let Some(journaled_state) =
        db.revert_state(snapshot_id, &*journal, &mut env, RevertStateSnapshotAction::RevertKeep)
    {
        // we reset the evm's journaled_state to the state of the snapshot previous state
        ccx.ecx.journaled_state.inner = journaled_state;
        true
    } else {
        false
    };
    Ok(result.abi_encode())
}

fn inner_revert_to_state_and_delete(ccx: &mut CheatsCtxt, snapshot_id: U256) -> Result {
    let (db, journal, mut env) = ccx.ecx.as_db_env_and_journal();

    let result = if let Some(journaled_state) =
        db.revert_state(snapshot_id, &*journal, &mut env, RevertStateSnapshotAction::RevertRemove)
    {
        // we reset the evm's journaled_state to the state of the snapshot previous state
        ccx.ecx.journaled_state.inner = journaled_state;
        true
    } else {
        false
    };
    Ok(result.abi_encode())
}

fn inner_delete_state_snapshot(ccx: &mut CheatsCtxt, snapshot_id: U256) -> Result {
    let result = ccx.ecx.journaled_state.database.delete_state_snapshot(snapshot_id);
    Ok(result.abi_encode())
}

fn inner_delete_state_snapshots(ccx: &mut CheatsCtxt) -> Result {
    ccx.ecx.journaled_state.database.delete_state_snapshots();
    Ok(Default::default())
}

fn inner_value_snapshot(
    ccx: &mut CheatsCtxt,
    group: Option<String>,
    name: Option<String>,
    value: String,
) -> Result {
    let (group, name) = derive_snapshot_name(ccx, group, name);

    ccx.state.gas_snapshots.entry(group).or_default().insert(name, value);

    Ok(Default::default())
}

fn inner_last_gas_snapshot(
    ccx: &mut CheatsCtxt,
    group: Option<String>,
    name: Option<String>,
    value: u64,
) -> Result {
    let (group, name) = derive_snapshot_name(ccx, group, name);

    ccx.state.gas_snapshots.entry(group).or_default().insert(name, value.to_string());

    Ok(value.abi_encode())
}

fn inner_start_gas_snapshot(
    ccx: &mut CheatsCtxt,
    group: Option<String>,
    name: Option<String>,
) -> Result {
    // Revert if there is an active gas snapshot as we can only have one active snapshot at a time.
    if ccx.state.gas_metering.active_gas_snapshot.is_some() {
        let (group, name) = ccx.state.gas_metering.active_gas_snapshot.as_ref().unwrap().clone();
        bail!("gas snapshot was already started with group: {group} and name: {name}");
    }

    let (group, name) = derive_snapshot_name(ccx, group, name);

    ccx.state.gas_metering.gas_records.push(GasRecord {
        group: group.clone(),
        name: name.clone(),
        gas_used: 0,
        depth: ccx.ecx.journaled_state.depth(),
    });

    ccx.state.gas_metering.active_gas_snapshot = Some((group, name));

    ccx.state.gas_metering.start();

    Ok(Default::default())
}

fn inner_stop_gas_snapshot(
    ccx: &mut CheatsCtxt,
    group: Option<String>,
    name: Option<String>,
) -> Result {
    // If group and name are not provided, use the last snapshot group and name.
    let (group, name) = group.zip(name).unwrap_or_else(|| {
        let (group, name) = ccx.state.gas_metering.active_gas_snapshot.as_ref().unwrap().clone();
        (group, name)
    });

    if let Some(record) = ccx
        .state
        .gas_metering
        .gas_records
        .iter_mut()
        .find(|record| record.group == group && record.name == name)
    {
        // Calculate the gas used since the snapshot was started.
        // We subtract 171 from the gas used to account for gas used by the snapshot itself.
        let value = record.gas_used.saturating_sub(171);

        ccx.state
            .gas_snapshots
            .entry(group.clone())
            .or_default()
            .insert(name.clone(), value.to_string());

        // Stop the gas metering.
        ccx.state.gas_metering.stop();

        // Remove the gas record.
        ccx.state
            .gas_metering
            .gas_records
            .retain(|record| record.group != group && record.name != name);

        // Clear last snapshot cache if we have an exact match.
        if let Some((snapshot_group, snapshot_name)) = &ccx.state.gas_metering.active_gas_snapshot
            && snapshot_group == &group
            && snapshot_name == &name
        {
            ccx.state.gas_metering.active_gas_snapshot = None;
        }

        Ok(value.abi_encode())
    } else {
        bail!("no gas snapshot was started with the name: {name} in group: {group}");
    }
}

// Derives the snapshot group and name from the provided group and name or the running contract.
fn derive_snapshot_name(
    ccx: &CheatsCtxt,
    group: Option<String>,
    name: Option<String>,
) -> (String, String) {
    let group = group.unwrap_or_else(|| {
        ccx.state.config.running_artifact.clone().expect("expected running contract").name
    });
    let name = name.unwrap_or_else(|| "default".to_string());
    (group, name)
}

/// Reads the current caller information and returns the current [CallerMode], `msg.sender` and
/// `tx.origin`.
///
/// Depending on the current caller mode, one of the following results will be returned:
/// - If there is an active prank:
///     - caller_mode will be equal to:
///         - [CallerMode::Prank] if the prank has been set with `vm.prank(..)`.
///         - [CallerMode::RecurrentPrank] if the prank has been set with `vm.startPrank(..)`.
///     - `msg.sender` will be equal to the address set for the prank.
///     - `tx.origin` will be equal to the default sender address unless an alternative one has been
///       set when configuring the prank.
///
/// - If there is an active broadcast:
///     - caller_mode will be equal to:
///         - [CallerMode::Broadcast] if the broadcast has been set with `vm.broadcast(..)`.
///         - [CallerMode::RecurrentBroadcast] if the broadcast has been set with
///           `vm.startBroadcast(..)`.
///     - `msg.sender` and `tx.origin` will be equal to the address provided when setting the
///       broadcast.
///
/// - If no caller modification is active:
///     - caller_mode will be equal to [CallerMode::None],
///     - `msg.sender` and `tx.origin` will be equal to the default sender address.
fn read_callers(state: &Cheatcodes, default_sender: &Address, call_depth: usize) -> Result {
    let mut mode = CallerMode::None;
    let mut new_caller = default_sender;
    let mut new_origin = default_sender;
    if let Some(prank) = state.get_prank(call_depth) {
        mode = if prank.single_call { CallerMode::Prank } else { CallerMode::RecurrentPrank };
        new_caller = &prank.new_caller;
        if let Some(new) = &prank.new_origin {
            new_origin = new;
        }
    } else if let Some(broadcast) = &state.broadcast {
        mode = if broadcast.single_call {
            CallerMode::Broadcast
        } else {
            CallerMode::RecurrentBroadcast
        };
        new_caller = &broadcast.new_origin;
        new_origin = &broadcast.new_origin;
    }

    Ok((mode, new_caller, new_origin).abi_encode_params())
}

/// Ensures the `Account` is loaded and touched.
pub(super) fn journaled_account<'a>(
    ecx: Ecx<'a, '_, '_>,
    addr: Address,
) -> Result<&'a mut Account> {
    ecx.journaled_state.load_account(addr)?;
    ecx.journaled_state.touch(addr);
    Ok(ecx.journaled_state.state.get_mut(&addr).expect("account is loaded"))
}

/// Consumes recorded account accesses and returns them as an abi encoded
/// array of [AccountAccess]. If there are no accounts were
/// recorded as accessed, an abi encoded empty array is returned.
///
/// In the case where `stopAndReturnStateDiff` is called at a lower
/// depth than `startStateDiffRecording`, multiple `Vec<RecordedAccountAccesses>`
/// will be flattened, preserving the order of the accesses.
fn get_state_diff(state: &mut Cheatcodes) -> Result {
    let res = state
        .recorded_account_diffs_stack
        .replace(Default::default())
        .unwrap_or_default()
        .into_iter()
        .flatten()
        .collect::<Vec<_>>();
    Ok(res.abi_encode())
}

/// Helper function that creates a `GenesisAccount` from a regular `Account`.
fn genesis_account(account: &Account) -> GenesisAccount {
    GenesisAccount {
        nonce: Some(account.info.nonce),
        balance: account.info.balance,
        code: account.info.code.as_ref().map(|o| o.original_bytes()),
        storage: Some(
            account
                .storage
                .iter()
                .map(|(k, v)| (B256::from(*k), B256::from(v.present_value())))
                .collect(),
        ),
        private_key: None,
    }
}

/// Helper function to returns state diffs recorded for each changed account.
fn get_recorded_state_diffs(state: &mut Cheatcodes) -> BTreeMap<Address, AccountStateDiffs> {
    let mut state_diffs: BTreeMap<Address, AccountStateDiffs> = BTreeMap::default();
    if let Some(records) = &state.recorded_account_diffs_stack {
        records
            .iter()
            .flatten()
            .filter(|account_access| {
                !account_access.storageAccesses.is_empty()
                    || account_access.oldBalance != account_access.newBalance
            })
            .for_each(|account_access| {
                // Record account balance diffs.
                if account_access.oldBalance != account_access.newBalance {
                    let account_diff =
                        state_diffs.entry(account_access.account).or_insert_with(|| {
                            AccountStateDiffs {
                                label: state.labels.get(&account_access.account).cloned(),
                                ..Default::default()
                            }
                        });
                    // Update balance diff. Do not overwrite the initial balance if already set.
                    if let Some(diff) = &mut account_diff.balance_diff {
                        diff.new_value = account_access.newBalance;
                    } else {
                        account_diff.balance_diff = Some(BalanceDiff {
                            previous_value: account_access.oldBalance,
                            new_value: account_access.newBalance,
                        });
                    }
                }

                // Record account state diffs.
                for storage_access in &account_access.storageAccesses {
                    if storage_access.isWrite && !storage_access.reverted {
                        let account_diff = state_diffs
                            .entry(storage_access.account)
                            .or_insert_with(|| AccountStateDiffs {
                                label: state.labels.get(&storage_access.account).cloned(),
                                ..Default::default()
                            });
                        // Update state diff. Do not overwrite the initial value if already set.
                        match account_diff.state_diff.entry(storage_access.slot) {
                            Entry::Vacant(slot_state_diff) => {
                                slot_state_diff.insert(SlotStateDiff {
                                    previous_value: storage_access.previousValue,
                                    new_value: storage_access.newValue,
                                });
                            }
                            Entry::Occupied(mut slot_state_diff) => {
                                slot_state_diff.get_mut().new_value = storage_access.newValue;
                            }
                        }
                    }
                }
            });
    }
    state_diffs
}

/// Helper function to set / unset cold storage slot of the target address.
fn set_cold_slot(ccx: &mut CheatsCtxt, target: Address, slot: U256, cold: bool) {
    if let Some(account) = ccx.ecx.journaled_state.state.get_mut(&target)
        && let Some(storage_slot) = account.storage.get_mut(&slot)
    {
        storage_slot.is_cold = cold;
    }
}<|MERGE_RESOLUTION|>--- conflicted
+++ resolved
@@ -22,15 +22,11 @@
 use revm::{
     bytecode::Bytecode,
     context::{Block, JournalTr},
-<<<<<<< HEAD
     primitives::{
+        KECCAK_EMPTY,
         eip4844::{BLOB_BASE_FEE_UPDATE_FRACTION_CANCUN, BLOB_BASE_FEE_UPDATE_FRACTION_PRAGUE},
         hardfork::SpecId,
-        KECCAK_EMPTY,
     },
-=======
-    primitives::{KECCAK_EMPTY, hardfork::SpecId},
->>>>>>> 60923175
     state::Account,
 };
 use std::{
