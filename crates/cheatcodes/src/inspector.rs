--- conflicted
+++ resolved
@@ -53,13 +53,9 @@
     context_interface::{CreateScheme, transaction::SignedAuthorization},
     handler::FrameResult,
     interpreter::{
-<<<<<<< HEAD
-        interpreter_types::{Jumps, LoopControl, MemoryTr},
-=======
->>>>>>> 60923175
         CallInputs, CallOutcome, CallScheme, CreateInputs, CreateOutcome, FrameInput, Gas, Host,
         InstructionResult, Interpreter, InterpreterAction, InterpreterResult,
-        interpreter_types::{Jumps, MemoryTr},
+        interpreter_types::{Jumps, LoopControl, MemoryTr},
     },
     state::EvmStorageSlot,
 };
@@ -784,24 +780,14 @@
         // Apply our prank
         if let Some(prank) = &self.get_prank(curr_depth) {
             // Apply delegate call, `call.caller`` will not equal `prank.prank_caller`
-<<<<<<< HEAD
-            if prank.delegate_call && curr_depth == prank.depth {
-                if let CallScheme::DelegateCall = call.scheme {
-                    call.target_address = prank.new_caller;
-                    call.caller = prank.new_caller;
-                    if let Some(new_origin) = prank.new_origin {
-                        ecx.tx.caller = new_origin;
-                    }
-=======
             if prank.delegate_call
                 && curr_depth == prank.depth
-                && let CallScheme::DelegateCall | CallScheme::ExtDelegateCall = call.scheme
+                && let CallScheme::DelegateCall = call.scheme
             {
                 call.target_address = prank.new_caller;
                 call.caller = prank.new_caller;
                 if let Some(new_origin) = prank.new_origin {
                     ecx.tx.caller = new_origin;
->>>>>>> 60923175
                 }
             }
 
@@ -1875,27 +1861,16 @@
 
     #[cold]
     fn meter_gas_check(&mut self, interpreter: &mut Interpreter) {
-<<<<<<< HEAD
         if let Some(interpreter_action) = interpreter.bytecode.action.as_ref() {
             if will_exit(interpreter_action) {
                 // Reset gas if spent is less than refunded.
                 // This can happen if gas was paused / resumed or reset.
                 // https://github.com/foundry-rs/foundry/issues/4370
-                if interpreter.gas.spent() <
-                    u64::try_from(interpreter.gas.refunded()).unwrap_or_default()
+                if interpreter.gas.spent()
+                    < u64::try_from(interpreter.gas.refunded()).unwrap_or_default()
                 {
                     interpreter.gas = Gas::new(interpreter.gas.limit());
                 }
-=======
-        if will_exit(interpreter.control.instruction_result) {
-            // Reset gas if spent is less than refunded.
-            // This can happen if gas was paused / resumed or reset.
-            // https://github.com/foundry-rs/foundry/issues/4370
-            if interpreter.control.gas.spent()
-                < u64::try_from(interpreter.control.gas.refunded()).unwrap_or_default()
-            {
-                interpreter.control.gas = Gas::new(interpreter.control.gas.limit());
->>>>>>> 60923175
             }
         }
     }
