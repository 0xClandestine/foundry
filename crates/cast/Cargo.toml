--- conflicted
+++ resolved
@@ -34,6 +34,7 @@
 alloy-consensus = { workspace = true, features = ["serde", "kzg"] }
 alloy-contract.workspace = true
 alloy-dyn-abi.workspace = true
+alloy-eips.workspace = true
 alloy-ens = { workspace = true, features = ["provider"] }
 alloy-json-abi.workspace = true
 alloy-json-rpc.workspace = true
@@ -53,11 +54,6 @@
 alloy-signer.workspace = true
 alloy-sol-types.workspace = true
 alloy-transport.workspace = true
-<<<<<<< HEAD
-=======
-alloy-ens = { workspace = true, features = ["provider"] }
-alloy-eips.workspace = true
->>>>>>> 6983a938
 
 op-alloy-flz.workspace = true
 op-alloy-consensus = { workspace = true, features = ["alloy-compat"] }
