--- conflicted
+++ resolved
@@ -8,17 +8,12 @@
 #[macro_use]
 extern crate tracing;
 
-<<<<<<< HEAD
-use alloy_primitives::{map::HashMap, Bytes, B256};
-use analysis::SourceIdentifier;
-use eyre::{Context, Result};
-=======
 use alloy_primitives::{
     map::{B256HashMap, HashMap},
     Bytes,
 };
+use analysis::SourceIdentifier;
 use eyre::Result;
->>>>>>> 2f698e4c
 use foundry_compilers::artifacts::sourcemap::SourceMap;
 use semver::Version;
 use std::{
