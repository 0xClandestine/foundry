//! EVM executor abstractions, which can execute calls.
//!
//! Used for running tests, scripts, and interacting with the inner backend which holds the state.

// TODO: The individual executors in this module should be moved into the respective crates, and the
// `Executor` struct should be accessed using a trait defined in `foundry-evm-core` instead of
// the concrete `Executor` type.

use crate::{
    Env,
    inspectors::{
        Cheatcodes, InspectorData, InspectorStack, cheatcodes::BroadcastableTransactions,
    },
};
use alloy_dyn_abi::{DynSolValue, FunctionExt, JsonAbiExt};
use alloy_json_abi::Function;
use alloy_primitives::{
    Address, Bytes, Log, TxKind, U256, keccak256,
    map::{AddressHashMap, HashMap},
};
use alloy_sol_types::{SolCall, sol};
use foundry_evm_core::{
    EvmEnv, InspectorExt,
    backend::{Backend, BackendError, BackendResult, CowBackend, DatabaseExt, GLOBAL_FAIL_SLOT},
    constants::{
        CALLER, CHEATCODE_ADDRESS, CHEATCODE_CONTRACT_HASH, DEFAULT_CREATE2_DEPLOYER,
        DEFAULT_CREATE2_DEPLOYER_CODE, DEFAULT_CREATE2_DEPLOYER_DEPLOYER,
    },
    decode::{RevertDecoder, SkipReason},
    utils::StateChangeset,
};
use foundry_evm_coverage::HitMaps;
use foundry_evm_traces::{SparsedTraceArena, TraceMode};
use revm::{
    bytecode::Bytecode,
    context::{BlockEnv, TxEnv},
    context_interface::{
        result::{ExecutionResult, Output, ResultAndState},
        transaction::SignedAuthorization,
    },
    database::{DatabaseCommit, DatabaseRef},
    interpreter::{InstructionResult, return_ok},
    primitives::hardfork::SpecId,
};
use std::{
    borrow::Cow,
    time::{Duration, Instant},
};

mod builder;
pub use builder::ExecutorBuilder;

pub mod fuzz;
pub use fuzz::FuzzedExecutor;

pub mod invariant;
pub use invariant::InvariantExecutor;

mod trace;
pub use trace::TracingExecutor;

sol! {
    interface ITest {
        function setUp() external;
        function failed() external view returns (bool failed);

        #[derive(Default)]
        function beforeTestSetup(bytes4 testSelector) public view returns (bytes[] memory beforeTestCalldata);
    }
}

/// EVM executor.
///
/// The executor can be configured with various `revm::Inspector`s, like `Cheatcodes`.
///
/// There are multiple ways of interacting the EVM:
/// - `call`: executes a transaction, but does not persist any state changes; similar to `eth_call`,
///   where the EVM state is unchanged after the call.
/// - `transact`: executes a transaction and persists the state changes
/// - `deploy`: a special case of `transact`, specialized for persisting the state of a contract
///   deployment
/// - `setup`: a special case of `transact`, used to set up the environment for a test
#[derive(Clone, Debug)]
pub struct Executor {
    /// The underlying `revm::Database` that contains the EVM storage.
    // Note: We do not store an EVM here, since we are really
    // only interested in the database. REVM's `EVM` is a thin
    // wrapper around spawning a new EVM on every call anyway,
    // so the performance difference should be negligible.
    backend: Backend,
    /// The EVM environment.
    env: Env,
    /// The Revm inspector stack.
    inspector: InspectorStack,
    /// The gas limit for calls and deployments.
    gas_limit: u64,
    /// Whether `failed()` should be called on the test contract to determine if the test failed.
    legacy_assertions: bool,
}

impl Executor {
    /// Creates a new `ExecutorBuilder`.
    #[inline]
    pub fn builder() -> ExecutorBuilder {
        ExecutorBuilder::new()
    }

    /// Creates a new `Executor` with the given arguments.
    #[inline]
    pub fn new(
        mut backend: Backend,
        env: Env,
        inspector: InspectorStack,
        gas_limit: u64,
        legacy_assertions: bool,
    ) -> Self {
        // Need to create a non-empty contract on the cheatcodes address so `extcodesize` checks
        // do not fail.
        backend.insert_account_info(
            CHEATCODE_ADDRESS,
            revm::state::AccountInfo {
                code: Some(Bytecode::new_raw(Bytes::from_static(&[0]))),
                // Also set the code hash manually so that it's not computed later.
                // The code hash value does not matter, as long as it's not zero or `KECCAK_EMPTY`.
                code_hash: CHEATCODE_CONTRACT_HASH,
                ..Default::default()
            },
        );

        Self { backend, env, inspector, gas_limit, legacy_assertions }
    }

    fn clone_with_backend(&self, backend: Backend) -> Self {
        let env = Env::new_with_spec_id(
            self.env.evm_env.cfg_env.clone(),
            self.env.evm_env.block_env.clone(),
            self.env.tx.clone(),
            self.spec_id(),
        );
        Self::new(backend, env, self.inspector().clone(), self.gas_limit, self.legacy_assertions)
    }

    /// Returns a reference to the EVM backend.
    pub fn backend(&self) -> &Backend {
        &self.backend
    }

    /// Returns a mutable reference to the EVM backend.
    pub fn backend_mut(&mut self) -> &mut Backend {
        &mut self.backend
    }

    /// Returns a reference to the EVM environment.
    pub fn env(&self) -> &Env {
        &self.env
    }

    /// Returns a mutable reference to the EVM environment.
    pub fn env_mut(&mut self) -> &mut Env {
        &mut self.env
    }

    /// Returns a reference to the EVM inspector.
    pub fn inspector(&self) -> &InspectorStack {
        &self.inspector
    }

    /// Returns a mutable reference to the EVM inspector.
    pub fn inspector_mut(&mut self) -> &mut InspectorStack {
        &mut self.inspector
    }

    /// Returns the EVM spec ID.
    pub fn spec_id(&self) -> SpecId {
        self.env.evm_env.cfg_env.spec
    }

    /// Sets the EVM spec ID.
    pub fn set_spec_id(&mut self, spec_id: SpecId) {
        self.env.evm_env.cfg_env.spec = spec_id;
    }

    /// Returns the gas limit for calls and deployments.
    ///
    /// This is different from the gas limit imposed by the passed in environment, as those limits
    /// are used by the EVM for certain opcodes like `gaslimit`.
    pub fn gas_limit(&self) -> u64 {
        self.gas_limit
    }

    /// Sets the gas limit for calls and deployments.
    pub fn set_gas_limit(&mut self, gas_limit: u64) {
        self.gas_limit = gas_limit;
    }

    /// Returns whether `failed()` should be called on the test contract to determine if the test
    /// failed.
    pub fn legacy_assertions(&self) -> bool {
        self.legacy_assertions
    }

    /// Sets whether `failed()` should be called on the test contract to determine if the test
    /// failed.
    pub fn set_legacy_assertions(&mut self, legacy_assertions: bool) {
        self.legacy_assertions = legacy_assertions;
    }

    /// Creates the default CREATE2 Contract Deployer for local tests and scripts.
    pub fn deploy_create2_deployer(&mut self) -> eyre::Result<()> {
        trace!("deploying local create2 deployer");
        let create2_deployer_account = self
            .backend()
            .basic_ref(DEFAULT_CREATE2_DEPLOYER)?
            .ok_or_else(|| BackendError::MissingAccount(DEFAULT_CREATE2_DEPLOYER))?;

        // If the deployer is not currently deployed, deploy the default one.
        if create2_deployer_account.code.is_none_or(|code| code.is_empty()) {
            let creator = DEFAULT_CREATE2_DEPLOYER_DEPLOYER;

            // Probably 0, but just in case.
            let initial_balance = self.get_balance(creator)?;
            self.set_balance(creator, U256::MAX)?;

            let res =
                self.deploy(creator, DEFAULT_CREATE2_DEPLOYER_CODE.into(), U256::ZERO, None)?;
            trace!(create2=?res.address, "deployed local create2 deployer");

            self.set_balance(creator, initial_balance)?;
        }
        Ok(())
    }

    /// Set the balance of an account.
    pub fn set_balance(&mut self, address: Address, amount: U256) -> BackendResult<()> {
        trace!(?address, ?amount, "setting account balance");
        let mut account = self.backend().basic_ref(address)?.unwrap_or_default();
        account.balance = amount;
        self.backend_mut().insert_account_info(address, account);
        Ok(())
    }

    /// Gets the balance of an account
    pub fn get_balance(&self, address: Address) -> BackendResult<U256> {
        Ok(self.backend().basic_ref(address)?.map(|acc| acc.balance).unwrap_or_default())
    }

    /// Set the nonce of an account.
    pub fn set_nonce(&mut self, address: Address, nonce: u64) -> BackendResult<()> {
        let mut account = self.backend().basic_ref(address)?.unwrap_or_default();
        account.nonce = nonce;
        self.backend_mut().insert_account_info(address, account);
        self.env_mut().tx.nonce = nonce;
        Ok(())
    }

    /// Returns the nonce of an account.
    pub fn get_nonce(&self, address: Address) -> BackendResult<u64> {
        Ok(self.backend().basic_ref(address)?.map(|acc| acc.nonce).unwrap_or_default())
    }

    /// Set the code of an account.
    pub fn set_code(&mut self, address: Address, code: Bytecode) -> BackendResult<()> {
        let mut account = self.backend().basic_ref(address)?.unwrap_or_default();
        account.code_hash = keccak256(code.original_byte_slice());
        account.code = Some(code);
        self.backend_mut().insert_account_info(address, account);
        Ok(())
    }

    /// Set the storage of an account.
    pub fn set_storage(
        &mut self,
        address: Address,
        storage: HashMap<U256, U256>,
    ) -> BackendResult<()> {
        self.backend_mut().replace_account_storage(address, storage)?;
        Ok(())
    }

    /// Set a storage slot of an account.
    pub fn set_storage_slot(
        &mut self,
        address: Address,
        slot: U256,
        value: U256,
    ) -> BackendResult<()> {
        self.backend_mut().insert_account_storage(address, slot, value)?;
        Ok(())
    }

    /// Returns `true` if the account has no code.
    pub fn is_empty_code(&self, address: Address) -> BackendResult<bool> {
        Ok(self.backend().basic_ref(address)?.map(|acc| acc.is_empty_code_hash()).unwrap_or(true))
    }

    #[inline]
    pub fn set_tracing(&mut self, mode: TraceMode) -> &mut Self {
        self.inspector_mut().tracing(mode);
        self
    }

    #[inline]
    pub fn set_script_execution(&mut self, script_address: Address) {
        self.inspector_mut().script(script_address);
    }

    #[inline]
    pub fn set_trace_printer(&mut self, trace_printer: bool) -> &mut Self {
        self.inspector_mut().print(trace_printer);
        self
    }

    #[inline]
    pub fn create2_deployer(&self) -> Address {
        self.inspector().create2_deployer()
    }

    /// Deploys a contract and commits the new state to the underlying database.
    ///
    /// Executes a CREATE transaction with the contract `code` and persistent database state
    /// modifications.
    pub fn deploy(
        &mut self,
        from: Address,
        code: Bytes,
        value: U256,
        rd: Option<&RevertDecoder>,
    ) -> Result<DeployResult, EvmError> {
        let env = self.build_test_env(from, TxKind::Create, code, value);
        self.deploy_with_env(env, rd)
    }

    /// Deploys a contract using the given `env` and commits the new state to the underlying
    /// database.
    ///
    /// # Panics
    ///
    /// Panics if `env.tx.kind` is not `TxKind::Create(_)`.
    #[instrument(name = "deploy", level = "debug", skip_all)]
    pub fn deploy_with_env(
        &mut self,
        env: Env,
        rd: Option<&RevertDecoder>,
    ) -> Result<DeployResult, EvmError> {
        assert!(
            matches!(env.tx.kind, TxKind::Create),
            "Expected create transaction, got {:?}",
            env.tx.kind
        );
        trace!(sender=%env.tx.caller, "deploying contract");

        let mut result = self.transact_with_env(env)?;
        result = result.into_result(rd)?;
        let Some(Output::Create(_, Some(address))) = result.out else {
            panic!("Deployment succeeded, but no address was returned: {result:#?}");
        };

        // also mark this library as persistent, this will ensure that the state of the library is
        // persistent across fork swaps in forking mode
        self.backend_mut().add_persistent_account(address);

        debug!(%address, "deployed contract");

        Ok(DeployResult { raw: result, address })
    }

    /// Calls the `setUp()` function on a contract.
    ///
    /// This will commit any state changes to the underlying database.
    ///
    /// Ayn changes made during the setup call to env's block environment are persistent, for
    /// example `vm.chainId()` will change the `block.chainId` for all subsequent test calls.
    #[instrument(name = "setup", level = "debug", skip_all)]
    pub fn setup(
        &mut self,
        from: Option<Address>,
        to: Address,
        rd: Option<&RevertDecoder>,
    ) -> Result<RawCallResult, EvmError> {
        trace!(?from, ?to, "setting up contract");

        let from = from.unwrap_or(CALLER);
        self.backend_mut().set_test_contract(to).set_caller(from);
        let calldata = Bytes::from_static(&ITest::setUpCall::SELECTOR);
        let mut res = self.transact_raw(from, to, calldata, U256::ZERO)?;
        res = res.into_result(rd)?;

        // record any changes made to the block's environment during setup
        self.env_mut().evm_env.block_env = res.env.evm_env.block_env.clone();
        // and also the chainid, which can be set manually
        self.env_mut().evm_env.cfg_env.chain_id = res.env.evm_env.cfg_env.chain_id;

        let success =
            self.is_raw_call_success(to, Cow::Borrowed(&res.state_changeset), &res, false);
        if !success {
            return Err(res.into_execution_error("execution error".to_string()).into());
        }

        Ok(res)
    }

    /// Performs a call to an account on the current state of the VM.
    pub fn call(
        &self,
        from: Address,
        to: Address,
        func: &Function,
        args: &[DynSolValue],
        value: U256,
        rd: Option<&RevertDecoder>,
    ) -> Result<CallResult, EvmError> {
        let calldata = Bytes::from(func.abi_encode_input(args)?);
        let result = self.call_raw(from, to, calldata, value)?;
        result.into_decoded_result(func, rd)
    }

    /// Performs a call to an account on the current state of the VM.
    pub fn call_sol<C: SolCall>(
        &self,
        from: Address,
        to: Address,
        args: &C,
        value: U256,
        rd: Option<&RevertDecoder>,
    ) -> Result<CallResult<C::Return>, EvmError> {
        let calldata = Bytes::from(args.abi_encode());
        let mut raw = self.call_raw(from, to, calldata, value)?;
        raw = raw.into_result(rd)?;
        Ok(CallResult { decoded_result: C::abi_decode_returns(&raw.result)?, raw })
    }

    /// Performs a call to an account on the current state of the VM.
    pub fn transact(
        &mut self,
        from: Address,
        to: Address,
        func: &Function,
        args: &[DynSolValue],
        value: U256,
        rd: Option<&RevertDecoder>,
    ) -> Result<CallResult, EvmError> {
        let calldata = Bytes::from(func.abi_encode_input(args)?);
        let result = self.transact_raw(from, to, calldata, value)?;
        result.into_decoded_result(func, rd)
    }

    /// Performs a raw call to an account on the current state of the VM.
    pub fn call_raw(
        &self,
        from: Address,
        to: Address,
        calldata: Bytes,
        value: U256,
    ) -> eyre::Result<RawCallResult> {
        let env = self.build_test_env(from, TxKind::Call(to), calldata, value);
        self.call_with_env(env)
    }

    /// Performs a raw call to an account on the current state of the VM with an EIP-7702
    /// authorization list.
    pub fn call_raw_with_authorization(
        &mut self,
        from: Address,
        to: Address,
        calldata: Bytes,
        value: U256,
        authorization_list: Vec<SignedAuthorization>,
    ) -> eyre::Result<RawCallResult> {
        let mut env = self.build_test_env(from, to.into(), calldata, value);
        env.tx.set_signed_authorization(authorization_list);
        env.tx.tx_type = 4;
        self.call_with_env(env)
    }

    /// Performs a raw call to an account on the current state of the VM.
    pub fn transact_raw(
        &mut self,
        from: Address,
        to: Address,
        calldata: Bytes,
        value: U256,
    ) -> eyre::Result<RawCallResult> {
        let env = self.build_test_env(from, TxKind::Call(to), calldata, value);
        self.transact_with_env(env)
    }

    /// Execute the transaction configured in `env.tx`.
    ///
    /// The state after the call is **not** persisted.
    #[instrument(name = "call", level = "debug", skip_all)]
    pub fn call_with_env(&self, mut env: Env) -> eyre::Result<RawCallResult> {
        let mut inspector = self.inspector().clone();
        let mut backend = CowBackend::new_borrowed(self.backend());
        let result = backend.inspect(&mut env, &mut inspector)?;
        convert_executed_result(env, inspector, result, backend.has_state_snapshot_failure())
    }

    /// Execute the transaction configured in `env.tx`.
    #[instrument(name = "transact", level = "debug", skip_all)]
    pub fn transact_with_env(&mut self, mut env: Env) -> eyre::Result<RawCallResult> {
        let mut inspector = self.inspector().clone();
        let backend = self.backend_mut();
        let result = backend.inspect(&mut env, &mut inspector)?;
        let mut result =
            convert_executed_result(env, inspector, result, backend.has_state_snapshot_failure())?;
        self.commit(&mut result);
        Ok(result)
    }

    /// Commit the changeset to the database and adjust `self.inspector_config` values according to
    /// the executed call result.
    ///
    /// This should not be exposed to the user, as it should be called only by `transact*`.
    #[instrument(name = "commit", level = "debug", skip_all)]
    fn commit(&mut self, result: &mut RawCallResult) {
        // Persist changes to db.
        self.backend_mut().commit(result.state_changeset.clone());

        // Persist cheatcode state.
        self.inspector_mut().cheatcodes = result.cheatcodes.take();
        if let Some(cheats) = self.inspector_mut().cheatcodes.as_mut() {
            // Clear broadcastable transactions
            cheats.broadcastable_transactions.clear();
            cheats.ignored_traces.ignored.clear();

            // if tracing was paused but never unpaused, we should begin next frame with tracing
            // still paused
            if let Some(last_pause_call) = cheats.ignored_traces.last_pause_call.as_mut() {
                *last_pause_call = (0, 0);
            }
        }

        // Persist the changed environment.
        self.inspector_mut().set_env(&result.env);
    }

    /// Returns `true` if a test can be considered successful.
    ///
    /// This is the same as [`Self::is_success`], but will consume the `state_changeset` map to use
    /// internally when calling `failed()`.
    pub fn is_raw_call_mut_success(
        &self,
        address: Address,
        call_result: &mut RawCallResult,
        should_fail: bool,
    ) -> bool {
        self.is_raw_call_success(
            address,
            Cow::Owned(std::mem::take(&mut call_result.state_changeset)),
            call_result,
            should_fail,
        )
    }

    /// Returns `true` if a test can be considered successful.
    ///
    /// This is the same as [`Self::is_success`], but intended for outcomes of [`Self::call_raw`].
    pub fn is_raw_call_success(
        &self,
        address: Address,
        state_changeset: Cow<'_, StateChangeset>,
        call_result: &RawCallResult,
        should_fail: bool,
    ) -> bool {
        if call_result.has_state_snapshot_failure {
            // a failure occurred in a reverted snapshot, which is considered a failed test
            return should_fail;
        }
        self.is_success(address, call_result.reverted, state_changeset, should_fail)
    }

    /// Returns `true` if a test can be considered successful.
    ///
    /// If the call succeeded, we also have to check the global and local failure flags.
    ///
    /// These are set by the test contract itself when an assertion fails, using the internal `fail`
    /// function. The global flag is located in [`CHEATCODE_ADDRESS`] at slot [`GLOBAL_FAIL_SLOT`],
    /// and the local flag is located in the test contract at an unspecified slot.
    ///
    /// This behavior is inherited from Dapptools, where initially only a public
    /// `failed` variable was used to track test failures, and later, a global failure flag was
    /// introduced to track failures across multiple contracts in
    /// [ds-test#30](https://github.com/dapphub/ds-test/pull/30).
    ///
    /// The assumption is that the test runner calls `failed` on the test contract to determine if
    /// it failed. However, we want to avoid this as much as possible, as it is relatively
    /// expensive to set up an EVM call just for checking a single boolean flag.
    ///
    /// See:
    /// - Newer DSTest: <https://github.com/dapphub/ds-test/blob/e282159d5170298eb2455a6c05280ab5a73a4ef0/src/test.sol#L47-L63>
    /// - Older DSTest: <https://github.com/dapphub/ds-test/blob/9ca4ecd48862b40d7b0197b600713f64d337af12/src/test.sol#L38-L49>
    /// - forge-std: <https://github.com/foundry-rs/forge-std/blob/19891e6a0b5474b9ea6827ddb90bb9388f7acfc0/src/StdAssertions.sol#L38-L44>
    pub fn is_success(
        &self,
        address: Address,
        reverted: bool,
        state_changeset: Cow<'_, StateChangeset>,
        should_fail: bool,
    ) -> bool {
        let success = self.is_success_raw(address, reverted, state_changeset);
        should_fail ^ success
    }

    #[instrument(name = "is_success", level = "debug", skip_all)]
    fn is_success_raw(
        &self,
        address: Address,
        reverted: bool,
        state_changeset: Cow<'_, StateChangeset>,
    ) -> bool {
        // The call reverted.
        if reverted {
            return false;
        }

        // A failure occurred in a reverted snapshot, which is considered a failed test.
        if self.backend().has_state_snapshot_failure() {
            return false;
        }

        // Check the global failure slot.
        if let Some(acc) = state_changeset.get(&CHEATCODE_ADDRESS)
            && let Some(failed_slot) = acc.storage.get(&GLOBAL_FAIL_SLOT)
            && !failed_slot.present_value().is_zero()
        {
            return false;
        }
        if let Ok(failed_slot) = self.backend().storage_ref(CHEATCODE_ADDRESS, GLOBAL_FAIL_SLOT)
            && !failed_slot.is_zero()
        {
            return false;
        }

        if !self.legacy_assertions {
            return true;
        }

        // Finally, resort to calling `DSTest::failed`.
        {
            // Construct a new bare-bones backend to evaluate success.
            let mut backend = self.backend().clone_empty();

            // We only clone the test contract and cheatcode accounts,
            // that's all we need to evaluate success.
            for address in [address, CHEATCODE_ADDRESS] {
                let Ok(acc) = self.backend().basic_ref(address) else { return false };
                backend.insert_account_info(address, acc.unwrap_or_default());
            }

            // If this test failed any asserts, then this changeset will contain changes
            // `false -> true` for the contract's `failed` variable and the `globalFailure` flag
            // in the state of the cheatcode address,
            // which are both read when we call `"failed()(bool)"` in the next step.
            backend.commit(state_changeset.into_owned());

            // Check if a DSTest assertion failed
            let executor = self.clone_with_backend(backend);
            let call = executor.call_sol(CALLER, address, &ITest::failedCall {}, U256::ZERO, None);
            match call {
                Ok(CallResult { raw: _, decoded_result: failed }) => {
                    trace!(failed, "DSTest::failed()");
                    !failed
                }
                Err(err) => {
                    trace!(%err, "failed to call DSTest::failed()");
                    true
                }
            }
        }
    }

    /// Creates the environment to use when executing a transaction in a test context
    ///
    /// If using a backend with cheatcodes, `tx.gas_price` and `block.number` will be overwritten by
    /// the cheatcode state in between calls.
    fn build_test_env(&self, caller: Address, kind: TxKind, data: Bytes, value: U256) -> Env {
        Env {
            evm_env: EvmEnv {
                cfg_env: {
                    let mut cfg = self.env().evm_env.cfg_env.clone();
                    cfg.spec = self.spec_id();
                    cfg
                },
                // We always set the gas price to 0 so we can execute the transaction regardless of
                // network conditions - the actual gas price is kept in `self.block` and is applied
                // by the cheatcode handler if it is enabled
                block_env: BlockEnv {
                    basefee: 0,
                    gas_limit: self.gas_limit,
                    ..self.env().evm_env.block_env.clone()
                },
            },
            tx: TxEnv {
                caller,
                kind,
                data,
                value,
                // As above, we set the gas price to 0.
                gas_price: 0,
                gas_priority_fee: None,
                gas_limit: self.gas_limit,
                chain_id: Some(self.env().evm_env.cfg_env.chain_id),
                ..self.env().tx.clone()
            },
        }
    }

    pub fn call_sol_default<C: SolCall>(&self, to: Address, args: &C) -> C::Return
    where
        C::Return: Default,
    {
        self.call_sol(CALLER, to, args, U256::ZERO, None)
            .map(|c| c.decoded_result)
            .inspect_err(|e| warn!(target: "forge::test", "failed calling {:?}: {e}", C::SIGNATURE))
            .unwrap_or_default()
    }
}

/// Represents the context after an execution error occurred.
#[derive(Debug, thiserror::Error)]
#[error("execution reverted: {reason} (gas: {})", raw.gas_used)]
pub struct ExecutionErr {
    /// The raw result of the call.
    pub raw: RawCallResult,
    /// The revert reason.
    pub reason: String,
}

impl std::ops::Deref for ExecutionErr {
    type Target = RawCallResult;

    #[inline]
    fn deref(&self) -> &Self::Target {
        &self.raw
    }
}

impl std::ops::DerefMut for ExecutionErr {
    #[inline]
    fn deref_mut(&mut self) -> &mut Self::Target {
        &mut self.raw
    }
}

#[derive(Debug, thiserror::Error)]
pub enum EvmError {
    /// Error which occurred during execution of a transaction.
    #[error(transparent)]
    Execution(#[from] Box<ExecutionErr>),
    /// Error which occurred during ABI encoding/decoding.
    #[error(transparent)]
    Abi(#[from] alloy_dyn_abi::Error),
    /// Error caused which occurred due to calling the `skip` cheatcode.
    #[error("{0}")]
    Skip(SkipReason),
    /// Any other error.
    #[error("{0}")]
    Eyre(
        #[from]
        #[source]
        eyre::Report,
    ),
}

impl From<ExecutionErr> for EvmError {
    fn from(err: ExecutionErr) -> Self {
        Self::Execution(Box::new(err))
    }
}

impl From<alloy_sol_types::Error> for EvmError {
    fn from(err: alloy_sol_types::Error) -> Self {
        Self::Abi(err.into())
    }
}

/// The result of a deployment.
#[derive(Debug)]
pub struct DeployResult {
    /// The raw result of the deployment.
    pub raw: RawCallResult,
    /// The address of the deployed contract
    pub address: Address,
}

impl std::ops::Deref for DeployResult {
    type Target = RawCallResult;

    #[inline]
    fn deref(&self) -> &Self::Target {
        &self.raw
    }
}

impl std::ops::DerefMut for DeployResult {
    #[inline]
    fn deref_mut(&mut self) -> &mut Self::Target {
        &mut self.raw
    }
}

impl From<DeployResult> for RawCallResult {
    fn from(d: DeployResult) -> Self {
        d.raw
    }
}

/// The result of a raw call.
#[derive(Debug)]
pub struct RawCallResult {
    /// The status of the call
    pub exit_reason: Option<InstructionResult>,
    /// Whether the call reverted or not
    pub reverted: bool,
    /// Whether the call includes a snapshot failure
    ///
    /// This is tracked separately from revert because a snapshot failure can occur without a
    /// revert, since assert failures are stored in a global variable (ds-test legacy)
    pub has_state_snapshot_failure: bool,
    /// The raw result of the call.
    pub result: Bytes,
    /// The gas used for the call
    pub gas_used: u64,
    /// Refunded gas
    pub gas_refunded: u64,
    /// The initial gas stipend for the transaction
    pub stipend: u64,
    /// The logs emitted during the call
    pub logs: Vec<Log>,
    /// The labels assigned to addresses during the call
    pub labels: AddressHashMap<String>,
    /// The traces of the call
    pub traces: Option<SparsedTraceArena>,
    /// The line coverage info collected during the call
    pub line_coverage: Option<HitMaps>,
    /// The edge coverage info collected during the call
    pub edge_coverage: Option<Vec<u8>>,
    /// Scripted transactions generated from this call
    pub transactions: Option<BroadcastableTransactions>,
    /// The changeset of the state.
    pub state_changeset: StateChangeset,
    /// The `revm::Env` after the call
    pub env: Env,
    /// The cheatcode states after execution
    pub cheatcodes: Option<Cheatcodes>,
    /// The raw output of the execution
    pub out: Option<Output>,
    /// The chisel state
    pub chisel_state: Option<(Vec<U256>, Vec<u8>, Option<InstructionResult>)>,
}

impl Default for RawCallResult {
    fn default() -> Self {
        Self {
            exit_reason: None,
            reverted: false,
            has_state_snapshot_failure: false,
            result: Bytes::new(),
            gas_used: 0,
            gas_refunded: 0,
            stipend: 0,
            logs: Vec::new(),
            labels: HashMap::default(),
            traces: None,
            line_coverage: None,
            edge_coverage: None,
            transactions: None,
            state_changeset: HashMap::default(),
            env: Env::default(),
            cheatcodes: Default::default(),
            out: None,
            chisel_state: None,
        }
    }
}

impl RawCallResult {
    /// Unpacks an EVM result.
    pub fn from_evm_result(r: Result<Self, EvmError>) -> eyre::Result<(Self, Option<String>)> {
        match r {
            Ok(r) => Ok((r, None)),
            Err(EvmError::Execution(e)) => Ok((e.raw, Some(e.reason))),
            Err(e) => Err(e.into()),
        }
    }

    /// Unpacks an execution result.
    pub fn from_execution_result(r: Result<Self, ExecutionErr>) -> (Self, Option<String>) {
        match r {
            Ok(r) => (r, None),
            Err(e) => (e.raw, Some(e.reason)),
        }
    }

    /// Converts the result of the call into an `EvmError`.
    pub fn into_evm_error(self, rd: Option<&RevertDecoder>) -> EvmError {
        if let Some(reason) = SkipReason::decode(&self.result) {
            return EvmError::Skip(reason);
        }
        let reason = rd.unwrap_or_default().decode(&self.result, self.exit_reason);
        EvmError::Execution(Box::new(self.into_execution_error(reason)))
    }

    /// Converts the result of the call into an `ExecutionErr`.
    pub fn into_execution_error(self, reason: String) -> ExecutionErr {
        ExecutionErr { raw: self, reason }
    }

    /// Returns an `EvmError` if the call failed, otherwise returns `self`.
    pub fn into_result(self, rd: Option<&RevertDecoder>) -> Result<Self, EvmError> {
<<<<<<< HEAD
        if let Some(reason) = self.exit_reason {
            if reason.is_ok() {
                Ok(self)
            } else {
                Err(self.into_evm_error(rd))
            }
        } else {
            Err(self.into_evm_error(rd))
        }
=======
        if self.exit_reason.is_ok() { Ok(self) } else { Err(self.into_evm_error(rd)) }
>>>>>>> 60923175
    }

    /// Decodes the result of the call with the given function.
    pub fn into_decoded_result(
        mut self,
        func: &Function,
        rd: Option<&RevertDecoder>,
    ) -> Result<CallResult, EvmError> {
        self = self.into_result(rd)?;
        let mut result = func.abi_decode_output(&self.result)?;
        let decoded_result = if result.len() == 1 {
            result.pop().unwrap()
        } else {
            // combine results into a tuple
            DynSolValue::Tuple(result)
        };
        Ok(CallResult { raw: self, decoded_result })
    }

    /// Returns the transactions generated from this call.
    pub fn transactions(&self) -> Option<&BroadcastableTransactions> {
        self.cheatcodes.as_ref().map(|c| &c.broadcastable_transactions)
    }

    /// Update provided history map with edge coverage info collected during this call.
    /// Uses AFL binning algo <https://github.com/h0mbre/Lucid/blob/3026e7323c52b30b3cf12563954ac1eaa9c6981e/src/coverage.rs#L57-L85>
    pub fn merge_edge_coverage(&mut self, history_map: &mut [u8]) -> bool {
        let mut new_coverage = false;
        if let Some(x) = &mut self.edge_coverage {
            // Iterate over the current map and the history map together and update
            // the history map, if we discover some new coverage, report true
            for (curr, hist) in std::iter::zip(x, history_map) {
                // If we got a hitcount of at least 1
                if *curr > 0 {
                    // Convert hitcount into bucket count
                    let bucket = match *curr {
                        0 => 0,
                        1 => 1,
                        2 => 2,
                        3 => 4,
                        4..=7 => 8,
                        8..=15 => 16,
                        16..=31 => 32,
                        32..=127 => 64,
                        128..=255 => 128,
                    };

                    // If the old record for this edge pair is lower, update
                    if *hist < bucket {
                        *hist = bucket;
                        new_coverage = true;
                    }

                    // Zero out the current map for next iteration.
                    *curr = 0;
                }
            }
        }
        new_coverage
    }
}

/// The result of a call.
pub struct CallResult<T = DynSolValue> {
    /// The raw result of the call.
    pub raw: RawCallResult,
    /// The decoded result of the call.
    pub decoded_result: T,
}

impl std::ops::Deref for CallResult {
    type Target = RawCallResult;

    #[inline]
    fn deref(&self) -> &Self::Target {
        &self.raw
    }
}

impl std::ops::DerefMut for CallResult {
    #[inline]
    fn deref_mut(&mut self) -> &mut Self::Target {
        &mut self.raw
    }
}

/// Converts the data aggregated in the `inspector` and `call` to a `RawCallResult`
fn convert_executed_result(
    env: Env,
    inspector: InspectorStack,
    ResultAndState { result, state: state_changeset }: ResultAndState,
    has_state_snapshot_failure: bool,
) -> eyre::Result<RawCallResult> {
    let (exit_reason, gas_refunded, gas_used, out, exec_logs) = match result {
        ExecutionResult::Success { reason, gas_used, gas_refunded, output, logs, .. } => {
            (reason.into(), gas_refunded, gas_used, Some(output), logs)
        }
        ExecutionResult::Revert { gas_used, output } => {
            // Need to fetch the unused gas
            (InstructionResult::Revert, 0_u64, gas_used, Some(Output::Call(output)), vec![])
        }
        ExecutionResult::Halt { reason, gas_used } => {
            (reason.into(), 0_u64, gas_used, None, vec![])
        }
    };
    let gas = revm::interpreter::gas::calculate_initial_tx_gas(
        env.evm_env.cfg_env.spec,
        &env.tx.data,
        env.tx.kind.is_create(),
        env.tx.access_list.len().try_into()?,
        0,
        0,
    );

    let result = match &out {
        Some(Output::Call(data)) => data.clone(),
        _ => Bytes::new(),
    };

    let InspectorData {
        mut logs,
        labels,
        traces,
        line_coverage,
        edge_coverage,
        cheatcodes,
        chisel_state,
    } = inspector.collect();

    if logs.is_empty() {
        logs = exec_logs;
    }

    let transactions = cheatcodes
        .as_ref()
        .map(|c| c.broadcastable_transactions.clone())
        .filter(|txs| !txs.is_empty());

    Ok(RawCallResult {
        exit_reason: Some(exit_reason),
        reverted: !matches!(exit_reason, return_ok!()),
        has_state_snapshot_failure,
        result,
        gas_used,
        gas_refunded,
        stipend: gas.initial_gas,
        logs,
        labels,
        traces,
        line_coverage,
        edge_coverage,
        transactions,
        state_changeset,
        env,
        cheatcodes,
        out,
        chisel_state,
    })
}

/// Timer for a fuzz test.
pub struct FuzzTestTimer {
    /// Inner fuzz test timer - (test start time, test duration).
    inner: Option<(Instant, Duration)>,
}

impl FuzzTestTimer {
    pub fn new(timeout: Option<u32>) -> Self {
        Self { inner: timeout.map(|timeout| (Instant::now(), Duration::from_secs(timeout.into()))) }
    }

    /// Whether the current fuzz test timed out and should be stopped.
    pub fn is_timed_out(&self) -> bool {
        self.inner.is_some_and(|(start, duration)| start.elapsed() > duration)
    }
}<|MERGE_RESOLUTION|>--- conflicted
+++ resolved
@@ -7,20 +7,20 @@
 // the concrete `Executor` type.
 
 use crate::{
+    inspectors::{
+        cheatcodes::BroadcastableTransactions, Cheatcodes, InspectorData, InspectorStack,
+    },
     Env,
-    inspectors::{
-        Cheatcodes, InspectorData, InspectorStack, cheatcodes::BroadcastableTransactions,
-    },
 };
 use alloy_dyn_abi::{DynSolValue, FunctionExt, JsonAbiExt};
 use alloy_json_abi::Function;
 use alloy_primitives::{
-    Address, Bytes, Log, TxKind, U256, keccak256,
+    keccak256,
     map::{AddressHashMap, HashMap},
+    Address, Bytes, Log, TxKind, U256,
 };
-use alloy_sol_types::{SolCall, sol};
+use alloy_sol_types::{sol, SolCall};
 use foundry_evm_core::{
-    EvmEnv, InspectorExt,
     backend::{Backend, BackendError, BackendResult, CowBackend, DatabaseExt, GLOBAL_FAIL_SLOT},
     constants::{
         CALLER, CHEATCODE_ADDRESS, CHEATCODE_CONTRACT_HASH, DEFAULT_CREATE2_DEPLOYER,
@@ -28,6 +28,7 @@
     },
     decode::{RevertDecoder, SkipReason},
     utils::StateChangeset,
+    EvmEnv, InspectorExt,
 };
 use foundry_evm_coverage::HitMaps;
 use foundry_evm_traces::{SparsedTraceArena, TraceMode};
@@ -39,7 +40,7 @@
         transaction::SignedAuthorization,
     },
     database::{DatabaseCommit, DatabaseRef},
-    interpreter::{InstructionResult, return_ok},
+    interpreter::{return_ok, InstructionResult},
     primitives::hardfork::SpecId,
 };
 use std::{
@@ -908,7 +909,6 @@
 
     /// Returns an `EvmError` if the call failed, otherwise returns `self`.
     pub fn into_result(self, rd: Option<&RevertDecoder>) -> Result<Self, EvmError> {
-<<<<<<< HEAD
         if let Some(reason) = self.exit_reason {
             if reason.is_ok() {
                 Ok(self)
@@ -918,9 +918,6 @@
         } else {
             Err(self.into_evm_error(rd))
         }
-=======
-        if self.exit_reason.is_ok() { Ok(self) } else { Err(self.into_evm_error(rd)) }
->>>>>>> 60923175
     }
 
     /// Decodes the result of the call with the given function.
