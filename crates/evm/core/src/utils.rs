use alloy_consensus::BlockHeader;
use alloy_json_abi::{Function, JsonAbi};
use alloy_network::{AnyTxEnvelope, TransactionResponse};
use alloy_primitives::{Address, Selector, TxKind, B256};
use alloy_provider::{network::BlockResponse, Network};
use alloy_rpc_types::{Transaction, TransactionRequest};
use foundry_common::is_impersonated_tx;
use foundry_config::NamedChain;
use revm::primitives::hardfork::SpecId;
pub use revm::state::EvmState as StateChangeset;

/// Depending on the configured chain id and block number this should apply any specific changes
///
/// - checks for prevrandao mixhash after merge
/// - applies chain specifics: on Arbitrum `block.number` is the L1 block
///
/// Should be called with proper chain id (retrieved from provider if not provided).
pub fn apply_chain_and_block_specific_env_changes<N: Network>(
    env: &mut crate::Env,
    block: &N::BlockResponse,
) {
    use NamedChain::*;
    if let Ok(chain) = NamedChain::try_from(env.evm_env.cfg_env.chain_id) {
        let block_number = block.header().number();

        match chain {
            Mainnet => {
                // after merge difficulty is supplanted with prevrandao EIP-4399
                if block_number >= 15_537_351u64 {
                    env.evm_env.block_env.difficulty =
                        env.evm_env.block_env.prevrandao.unwrap_or_default().into();
                }

                return;
            }
            BinanceSmartChain | BinanceSmartChainTestnet => {
                // https://github.com/foundry-rs/foundry/issues/9942
                // As far as observed from the source code of bnb-chain/bsc, the `difficulty` field
                // is still in use and returned by the corresponding opcode but `prevrandao`
                // (`mixHash`) is always zero, even though bsc adopts the newer EVM
                // specification. This will confuse revm and causes emulation
                // failure.
                env.evm_env.block_env.prevrandao = Some(env.evm_env.block_env.difficulty.into());
                return;
            }
<<<<<<< HEAD
            Moonbeam | Moonbase | Moonriver | MoonbeamDev => {
                if env.evm_env.block_env.prevrandao.is_none() {
=======
            Moonbeam | Moonbase | Moonriver | MoonbeamDev | Rsk => {
                if env.block.prevrandao.is_none() {
>>>>>>> 7825a068
                    // <https://github.com/foundry-rs/foundry/issues/4232>
                    env.evm_env.block_env.prevrandao = Some(B256::random());
                }
            }
            c if c.is_arbitrum() => {
                // on arbitrum `block.number` is the L1 block which is included in the
                // `l1BlockNumber` field
                if let Some(l1_block_number) = block
                    .other_fields()
                    .and_then(|other| other.get("l1BlockNumber").cloned())
                    .and_then(|v| v.as_u64())
                {
                    env.evm_env.block_env.number = l1_block_number;
                }
            }
            _ => {}
        }
    }

    // if difficulty is `0` we assume it's past merge
    if block.header().difficulty().is_zero() {
        env.evm_env.block_env.difficulty =
            env.evm_env.block_env.prevrandao.unwrap_or_default().into();
    }
}

/// Given an ABI and selector, it tries to find the respective function.
pub fn get_function<'a>(
    contract_name: &str,
    selector: Selector,
    abi: &'a JsonAbi,
) -> eyre::Result<&'a Function> {
    abi.functions()
        .find(|func| func.selector() == selector)
        .ok_or_else(|| eyre::eyre!("{contract_name} does not have the selector {selector}"))
}

/// Configures the env for the given RPC transaction.
/// Accounts for an impersonated transaction by resetting the `env.tx.caller` field to `tx.from`.
pub fn configure_tx_env(env: &mut crate::Env, tx: &Transaction<AnyTxEnvelope>) {
    let impersonated_from = is_impersonated_tx(&tx.inner).then_some(tx.from());
    if let AnyTxEnvelope::Ethereum(tx) = &tx.inner.inner() {
        configure_tx_req_env(env, &tx.clone().into(), impersonated_from).expect("cannot fail");
    }
}

/// Configures the env for the given RPC transaction request.
/// `impersonated_from` is the address of the impersonated account. This helps account for an
/// impersonated transaction by resetting the `env.tx.caller` field to `impersonated_from`.
pub fn configure_tx_req_env(
    env: &mut crate::Env,
    tx: &TransactionRequest,
    impersonated_from: Option<Address>,
) -> eyre::Result<()> {
    let TransactionRequest {
        nonce,
        from,
        to,
        value,
        gas_price,
        gas,
        max_fee_per_gas,
        max_priority_fee_per_gas,
        max_fee_per_blob_gas,
        ref input,
        chain_id,
        ref blob_versioned_hashes,
        ref access_list,
        transaction_type: _,
        ref authorization_list,
        sidecar: _,
    } = *tx;

    // If no `to` field then set create kind: https://eips.ethereum.org/EIPS/eip-2470#deployment-transaction
    env.tx.kind = to.unwrap_or(TxKind::Create);
    // If the transaction is impersonated, we need to set the caller to the from
    // address Ref: https://github.com/foundry-rs/foundry/issues/9541
    env.tx.caller =
        impersonated_from.unwrap_or(from.ok_or_else(|| eyre::eyre!("missing `from` field"))?);
    env.tx.gas_limit = gas.ok_or_else(|| eyre::eyre!("missing `gas` field"))?;
    env.tx.nonce = nonce.unwrap_or_default();
    env.tx.value = value.unwrap_or_default();
    env.tx.data = input.input().cloned().unwrap_or_default();
    env.tx.chain_id = chain_id;

    // Type 1, EIP-2930
    env.tx.access_list = access_list.clone().unwrap_or_default();

    // Type 2, EIP-1559
    env.tx.gas_price = gas_price.or(max_fee_per_gas).unwrap_or_default();
    env.tx.gas_priority_fee = max_priority_fee_per_gas;

    // Type 3, EIP-4844
    env.tx.blob_hashes = blob_versioned_hashes.clone().unwrap_or_default();
    env.tx.max_fee_per_blob_gas = max_fee_per_blob_gas.unwrap_or_default();

    // Type 4, EIP-7702
    if let Some(authorization_list) = authorization_list {
        env.tx.authorization_list = authorization_list.clone();
    }

    Ok(())
}

/// Get the gas used, accounting for refunds
pub fn gas_used(spec: SpecId, spent: u64, refunded: u64) -> u64 {
    let refund_quotient = if SpecId::is_enabled_in(spec, SpecId::LONDON) { 5 } else { 2 };
    spent - (refunded).min(spent / refund_quotient)
}<|MERGE_RESOLUTION|>--- conflicted
+++ resolved
@@ -43,13 +43,8 @@
                 env.evm_env.block_env.prevrandao = Some(env.evm_env.block_env.difficulty.into());
                 return;
             }
-<<<<<<< HEAD
-            Moonbeam | Moonbase | Moonriver | MoonbeamDev => {
+            Moonbeam | Moonbase | Moonriver | MoonbeamDev | Rsk => {
                 if env.evm_env.block_env.prevrandao.is_none() {
-=======
-            Moonbeam | Moonbase | Moonriver | MoonbeamDev | Rsk => {
-                if env.block.prevrandao.is_none() {
->>>>>>> 7825a068
                     // <https://github.com/foundry-rs/foundry/issues/4232>
                     env.evm_env.block_env.prevrandao = Some(B256::random());
                 }
